/*
 * The MIT License
 *
 * Copyright (c) 2017 CloudBees, Inc.
 *
 * Permission is hereby granted, free of charge, to any person obtaining a copy
 * of this software and associated documentation files (the "Software"), to deal
 * in the Software without restriction, including without limitation the rights
 * to use, copy, modify, merge, publish, distribute, sublicense, and/or sell
 * copies of the Software, and to permit persons to whom the Software is
 * furnished to do so, subject to the following conditions:
 *
 * The above copyright notice and this permission notice shall be included in
 * all copies or substantial portions of the Software.
 *
 * THE SOFTWARE IS PROVIDED "AS IS", WITHOUT WARRANTY OF ANY KIND, EXPRESS OR
 * IMPLIED, INCLUDING BUT NOT LIMITED TO THE WARRANTIES OF MERCHANTABILITY,
 * FITNESS FOR A PARTICULAR PURPOSE AND NONINFRINGEMENT. IN NO EVENT SHALL THE
 * AUTHORS OR COPYRIGHT HOLDERS BE LIABLE FOR ANY CLAIM, DAMAGES OR OTHER
 * LIABILITY, WHETHER IN AN ACTION OF CONTRACT, TORT OR OTHERWISE, ARISING FROM,
 * OUT OF OR IN CONNECTION WITH THE SOFTWARE OR THE USE OR OTHER DEALINGS IN
 * THE SOFTWARE.
 */
package hudson.remoting;

import static org.hamcrest.MatcherAssert.assertThat;
import static org.hamcrest.Matchers.equalTo;
import static org.hamcrest.Matchers.is;
import static org.hamcrest.Matchers.nullValue;
import static org.junit.Assert.assertThrows;
import static org.junit.Assert.assertTrue;

import java.io.File;
import java.net.URL;
import java.util.List;
import java.util.logging.Level;
import java.util.logging.Logger;
import org.jenkinsci.remoting.engine.WorkDirManager;
import org.jenkinsci.remoting.engine.WorkDirManagerRule;
import org.junit.Before;
import org.junit.Rule;
import org.junit.Test;
import org.junit.rules.TemporaryFolder;
import org.jvnet.hudson.test.Issue;

/**
 * Tests of {@link Engine}
 * @author Oleg Nenashev
 */
public class EngineTest {
    private static final Logger LOGGER = Logger.getLogger(EngineTest.class.getName());

    private static final String SECRET_KEY = "Hello, world!";
    private static final String AGENT_NAME = "testAgent";
    private List<URL> jenkinsUrls;

    @Rule
    public TemporaryFolder tmpDir = new TemporaryFolder();

    @Rule
    public WorkDirManagerRule mgr = new WorkDirManagerRule();

    @Before
    public void init() throws Exception {
        jenkinsUrls = List.of(new URL("http://my.jenkins.not.existent"));
    }

    @Test
    @Issue("JENKINS-44290")
    public void shouldInitializeCorrectlyWithDefaults() throws Exception {
        EngineListener l = new TestEngineListener();
        Engine engine = new Engine(l, jenkinsUrls, SECRET_KEY, AGENT_NAME);
        engine.startEngine(true);

        // Cache will go to ~/.jenkins , we do not want to worry about this repo
        assertTrue(
                "Default JarCache should be touched: " + JarCache.DEFAULT_NOWS_JAR_CACHE_LOCATION.getAbsolutePath(),
                JarCache.DEFAULT_NOWS_JAR_CACHE_LOCATION.exists());
    }

    @Test
    public void shouldInitializeCorrectlyWithCustomCache() throws Exception {
        File jarCache = new File(tmpDir.getRoot(), "jarCache");

        EngineListener l = new TestEngineListener();
        Engine engine = new Engine(l, jenkinsUrls, SECRET_KEY, AGENT_NAME);
        engine.setJarCache(new FileSystemJarCache(jarCache, true));
        engine.startEngine(true);

        // Cache will go to ~/.jenkins , should be touched by default
        assertTrue("The specified JarCache should be touched: " + jarCache.getAbsolutePath(), jarCache.exists());
    }

    @Test
    public void shouldInitializeCorrectlyWithWorkDir() throws Exception {
        File workDir = new File(tmpDir.getRoot(), "workDir");
        EngineListener l = new TestEngineListener();
        Engine engine = new Engine(l, jenkinsUrls, SECRET_KEY, AGENT_NAME);
        engine.setWorkDir(workDir.toPath());
        engine.startEngine(true);

        WorkDirManager mgr = WorkDirManager.getInstance();
        File workDirLoc = mgr.getLocation(WorkDirManager.DirType.WORK_DIR);
        assertThat(
                "The initialized work directory should equal to the one passed in parameters",
                workDirLoc,
                equalTo(workDir));
        assertTrue("The work directory should exist", workDir.exists());
    }

    @Test
    public void shouldUseCustomCacheDirIfRequired() throws Exception {
        File workDir = new File(tmpDir.getRoot(), "workDir");
        File jarCache = new File(tmpDir.getRoot(), "jarCache");
        EngineListener l = new TestEngineListener();
        Engine engine = new Engine(l, jenkinsUrls, SECRET_KEY, AGENT_NAME);
        engine.setWorkDir(workDir.toPath());
        engine.setJarCache(new FileSystemJarCache(jarCache, true));
        engine.startEngine(true);

        WorkDirManager mgr = WorkDirManager.getInstance();
        File location = mgr.getLocation(WorkDirManager.DirType.JAR_CACHE_DIR);
        assertThat("WorkDir manager should not be aware about external JAR cache location", location, nullValue());
    }

    @Test
    @Issue("JENKINS-60926")
    public void getAgentName() {
        EngineListener l = new TestEngineListener();
        Engine engine = new Engine(l, jenkinsUrls, SECRET_KEY, AGENT_NAME);
        assertThat(engine.getAgentName(), is(AGENT_NAME));
    }

    @Test(timeout = 5_000)
    public void shouldNotReconnect() {
        EngineListener l = new TestEngineListener() {
            @Override
            public void error(Throwable t) {
                throw new NoReconnectException();
            }
        };
        Engine engine = new Engine(l, jenkinsUrls, SECRET_KEY, AGENT_NAME);
        engine.setNoReconnect(true);
        assertThrows(NoReconnectException.class, engine::run);
    }

    private static class NoReconnectException extends RuntimeException {}

<<<<<<< HEAD
    @Test(timeout = 10_000)
=======
    @Test(timeout = 30_000)
>>>>>>> 92c105e0
    public void shouldReconnectOnJnlpAgentEndpointResolutionExceptions() {
        EngineListener l = new TestEngineListener() {
            private int count;

            @Override
            public void status(String msg, Throwable t) {
                LOGGER.log(Level.INFO, msg, t);
                if (msg.startsWith("Could not locate server among")) {
                    count++;
                }
                if (count == 2) {
                    throw new ExpectedException();
                }
            }

            @Override
            public void error(Throwable t) {
                if (t instanceof RuntimeException) {
                    throw (RuntimeException) t;
                }
            }
        };
        Engine engine = new Engine(l, jenkinsUrls, SECRET_KEY, AGENT_NAME);
        assertThrows("Should have tried at least twice", ExpectedException.class, engine::run);
    }

    private static class ExpectedException extends RuntimeException {}

    private static class TestEngineListener implements EngineListener {

        @Override
        public void status(String msg) {
            status(msg, null);
        }

        @Override
        public void status(String msg, Throwable t) {
            // Do nothing
        }

        @Override
        public void error(Throwable t) {
            // Do nothing
        }

        @Override
        public void onDisconnect() {
            // Do nothing
        }

        @Override
        public void onReconnect() {
            // Do nothing
        }
    }
}<|MERGE_RESOLUTION|>--- conflicted
+++ resolved
@@ -146,11 +146,7 @@
 
     private static class NoReconnectException extends RuntimeException {}
 
-<<<<<<< HEAD
     @Test(timeout = 10_000)
-=======
-    @Test(timeout = 30_000)
->>>>>>> 92c105e0
     public void shouldReconnectOnJnlpAgentEndpointResolutionExceptions() {
         EngineListener l = new TestEngineListener() {
             private int count;
