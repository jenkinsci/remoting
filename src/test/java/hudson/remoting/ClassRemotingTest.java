/*
 * The MIT License
 * 
 * Copyright (c) 2004-2009, Sun Microsystems, Inc., Kohsuke Kawaguchi
 * 
 * Permission is hereby granted, free of charge, to any person obtaining a copy
 * of this software and associated documentation files (the "Software"), to deal
 * in the Software without restriction, including without limitation the rights
 * to use, copy, modify, merge, publish, distribute, sublicense, and/or sell
 * copies of the Software, and to permit persons to whom the Software is
 * furnished to do so, subject to the following conditions:
 * 
 * The above copyright notice and this permission notice shall be included in
 * all copies or substantial portions of the Software.
 * 
 * THE SOFTWARE IS PROVIDED "AS IS", WITHOUT WARRANTY OF ANY KIND, EXPRESS OR
 * IMPLIED, INCLUDING BUT NOT LIMITED TO THE WARRANTIES OF MERCHANTABILITY,
 * FITNESS FOR A PARTICULAR PURPOSE AND NONINFRINGEMENT. IN NO EVENT SHALL THE
 * AUTHORS OR COPYRIGHT HOLDERS BE LIABLE FOR ANY CLAIM, DAMAGES OR OTHER
 * LIABILITY, WHETHER IN AN ACTION OF CONTRACT, TORT OR OTHERWISE, ARISING FROM,
 * OUT OF OR IN CONNECTION WITH THE SOFTWARE OR THE USE OR OTHER DEALINGS IN
 * THE SOFTWARE.
 */
package hudson.remoting;

import junit.framework.Test;
<<<<<<< HEAD
import org.jvnet.hudson.test.Bug;
=======
>>>>>>> 142a5ef5
import org.jvnet.hudson.test.Issue;
import org.objectweb.asm.ClassReader;
import org.objectweb.asm.commons.EmptyVisitor;

import java.io.IOException;
import java.util.concurrent.ExecutionException;
import java.util.concurrent.ExecutorService;
import java.util.concurrent.Executors;
import java.util.concurrent.Future;

/**
 * Test class image forwarding.
 *
 * @author Kohsuke Kawaguchi
 */
public class ClassRemotingTest extends RmiTestBase {

    private static final String CLASSNAME = "hudson.rem0ting.TestCallable";

    public void test1() throws Throwable {
        // call a class that's only available on DummyClassLoader, so that on the remote channel
        // it will be fetched from this class loader and not from the system classloader.
        Callable c = (Callable) DummyClassLoader.apply(TestCallable.class);

        Object[] r = (Object[]) channel.call(c);

        assertTrue(r[0].toString().startsWith("hudson.remoting.RemoteClassLoader@"));

        // make sure the bytes are what we are expecting
        ClassReader cr = new ClassReader((byte[])r[1]);
        cr.accept(new EmptyVisitor(),false);

        // make sure cache is taking effect
        assertEquals(r[2],r[3]);
    }

    /**
     * Tests the use of user-defined classes in remote property access
     */
    public void testRemoteProperty() throws Exception {
        // this test cannot run in the compatibility mode without the multi-classloader serialization support,
        // because it uses the class loader specified during proxy construction.
        if (channelRunner instanceof InProcessCompatibilityRunner)
            return;

        DummyClassLoader cl = new DummyClassLoader(TestCallable.class);
        Callable c = (Callable) cl.load(TestCallable.class);
        assertSame(c.getClass().getClassLoader(), cl);

        channel.setProperty("test",c);

        channel.call(new RemotePropertyVerifier());
    }

    @Issue("JENKINS-6604")
    public void testRaceCondition() throws Throwable {
        DummyClassLoader parent = new DummyClassLoader(TestCallable.class);
        DummyClassLoader child1 = new DummyClassLoader(parent, TestCallable.Sub.class);
        final Callable<Object,Exception> c1 = (Callable) child1.load(TestCallable.Sub.class);
        assertEquals(child1, c1.getClass().getClassLoader());
        assertEquals(parent, c1.getClass().getSuperclass().getClassLoader());
        DummyClassLoader child2 = new DummyClassLoader(parent, TestCallable.Sub.class);
        final Callable<Object,Exception> c2 = (Callable) child2.load(TestCallable.Sub.class);
        assertEquals(child2, c2.getClass().getClassLoader());
        assertEquals(parent, c2.getClass().getSuperclass().getClassLoader());
        ExecutorService svc = Executors.newFixedThreadPool(2);
        RemoteClassLoader.TESTING_CLASS_LOAD = new SleepForASec();
        try {
            java.util.concurrent.Future<Object> f1 = svc.submit(() -> channel.call(c1));
            java.util.concurrent.Future<Object> f2 = svc.submit(() -> channel.call(c2));
            f1.get();
            f2.get();
        } finally {
            RemoteClassLoader.TESTING_CLASS_LOAD = null;
        }
    }

    private static final class SleepForASec implements Runnable {
        @Override
        public void run() {
            try {
                Thread.sleep(1000);
            } catch (InterruptedException e) {
                // Nothing
            }
        }
    }

    @Issue("JENKINS-19453")
    public void testInterruptionOfClassCreation() throws Exception {
        DummyClassLoader parent = new DummyClassLoader(TestLinkage.B.class);
        final DummyClassLoader child1 = new DummyClassLoader(parent, TestLinkage.A.class);
        final DummyClassLoader child2 = new DummyClassLoader(child1, TestLinkage.class);
        final Callable<Object, Exception> c = (Callable) child2.load(TestLinkage.class);
        assertEquals(child2, c.getClass().getClassLoader());
        RemoteClassLoader.TESTING_CLASS_LOAD = new InterruptNthInvocation(2);
        try {
            java.util.concurrent.Future<Object> f1 = scheduleCallableLoad(c);

            try {
                f1.get();
            } catch (ExecutionException ex) {
                // Expected
            }

            // verify that classes that we tried to load aren't irrevocably damaged and it's still available
            assertEquals(String.class, channel.call(c).getClass());
        } finally {
            RemoteClassLoader.TESTING_CLASS_LOAD = null;
        }
    }

    @Issue("JENKINS-36991")
    public void testInterruptionOfClassReferenceCreation() throws Exception {
        DummyClassLoader parent = new DummyClassLoader(TestLinkage.B.class);
        final DummyClassLoader child1 = new DummyClassLoader(parent, TestLinkage.A.class);
        final DummyClassLoader child2 = new DummyClassLoader(child1, TestLinkage.class);
        final Callable<Object, Exception> c = (Callable) child2.load(TestLinkage.class);
        assertEquals(child2, c.getClass().getClassLoader());
        RemoteClassLoader.TESTING_CLASS_REFERENCE_LOAD = new InterruptNthInvocation(3);

        try {
            Future<Object> f1 = scheduleCallableLoad(c);

            try {
                f1.get();
            } catch (ExecutionException ex) {
                // Expected
            }

            // verify that classes that we tried to load aren't irrevocably damaged and it's still available
            assertEquals(String.class, channel.call(c).getClass());
        } finally {
            RemoteClassLoader.TESTING_CLASS_REFERENCE_LOAD = null;
        }
    }

    @Issue("JENKINS-61103")
    public void testInterruptionOfClassInitializationWithStaticResourceReference() throws Exception {
        final DummyClassLoader dcl = new DummyClassLoader(TestStaticResourceReference.class);
        final Callable<Object, Exception> c = (Callable) dcl.load(TestStaticResourceReference.class);
        // make sure we get a remote interruption exception on "getResource" call
        RemoteClassLoader.TESTING_RESOURCE_LOAD = new InterruptNthInvocation(1);
        try {
            java.util.concurrent.Future<Object> f1 = scheduleCallableLoad(c);

            try {
                f1.get();
            } catch (ExecutionException ex) {
                // Expected
            }

            // verify that classes that we tried to load aren't irrevocably damaged and it's still available
            assertEquals(String.class, channel.call(c).getClass());
        } finally {
            RemoteClassLoader.TESTING_RESOURCE_LOAD = null;
        }
    }

    private Future<Object> scheduleCallableLoad(final Callable<Object, Exception> c) {
        ExecutorService svc = Executors.newSingleThreadExecutor();
        return svc.submit(() -> channel.call(c));
    }

    private static class InterruptNthInvocation implements Runnable {
        private int countDown;
        private InterruptNthInvocation(int n) {
            countDown = n;
        }
        @Override
        public void run() {
            countDown--;
            if (countDown == 0) {
                System.out.println("## interrupt");
                Thread.currentThread().interrupt();
            }
        }
    }

    public static Test suite() {
        return buildSuite(ClassRemotingTest.class);
    }

    private static class RemotePropertyVerifier extends CallableBase<Object, IOException> {
        public Object call() throws IOException {
            Object o = getOpenChannelOrFail().getRemoteProperty("test");
            assertEquals(o.getClass().getName(), CLASSNAME);
            assertNotSame(Channel.class.getClassLoader(), o.getClass().getClassLoader());
            assertTrue(o.getClass().getClassLoader() instanceof RemoteClassLoader);
            return null;
        }

        private static final long serialVersionUID = 1L;
    }
}<|MERGE_RESOLUTION|>--- conflicted
+++ resolved
@@ -24,10 +24,6 @@
 package hudson.remoting;
 
 import junit.framework.Test;
-<<<<<<< HEAD
-import org.jvnet.hudson.test.Bug;
-=======
->>>>>>> 142a5ef5
 import org.jvnet.hudson.test.Issue;
 import org.objectweb.asm.ClassReader;
 import org.objectweb.asm.commons.EmptyVisitor;
@@ -201,7 +197,6 @@
         public void run() {
             countDown--;
             if (countDown == 0) {
-                System.out.println("## interrupt");
                 Thread.currentThread().interrupt();
             }
         }
