/*
 * The MIT License
 * 
 * Copyright (c) 2004-2009, Sun Microsystems, Inc., Kohsuke Kawaguchi
 * 
 * Permission is hereby granted, free of charge, to any person obtaining a copy
 * of this software and associated documentation files (the "Software"), to deal
 * in the Software without restriction, including without limitation the rights
 * to use, copy, modify, merge, publish, distribute, sublicense, and/or sell
 * copies of the Software, and to permit persons to whom the Software is
 * furnished to do so, subject to the following conditions:
 * 
 * The above copyright notice and this permission notice shall be included in
 * all copies or substantial portions of the Software.
 * 
 * THE SOFTWARE IS PROVIDED "AS IS", WITHOUT WARRANTY OF ANY KIND, EXPRESS OR
 * IMPLIED, INCLUDING BUT NOT LIMITED TO THE WARRANTIES OF MERCHANTABILITY,
 * FITNESS FOR A PARTICULAR PURPOSE AND NONINFRINGEMENT. IN NO EVENT SHALL THE
 * AUTHORS OR COPYRIGHT HOLDERS BE LIABLE FOR ANY CLAIM, DAMAGES OR OTHER
 * LIABILITY, WHETHER IN AN ACTION OF CONTRACT, TORT OR OTHERWISE, ARISING FROM,
 * OUT OF OR IN CONNECTION WITH THE SOFTWARE OR THE USE OR OTHER DEALINGS IN
 * THE SOFTWARE.
 */
package hudson.remoting;

import junit.framework.Test;
import org.jvnet.hudson.test.Issue;
import org.objectweb.asm.ClassReader;
import org.objectweb.asm.ClassVisitor;
import org.objectweb.asm.Opcodes;

import java.io.IOException;
import java.util.concurrent.ExecutorService;
import java.util.concurrent.Executors;
import java.util.concurrent.Future;

/**
 * Test class image forwarding.
 *
 * @author Kohsuke Kawaguchi
 */
public class ClassRemotingTest extends RmiTestBase {

    static final String TESTCALLABLE_TRANSFORMED_CLASSNAME = "hudson.rem0ting.TestCallable";
    static final String TESTLINKAGE_TRANSFORMED_CLASSNAME = "hudson.rem0ting.TestLinkage";

    public void test1() throws Throwable {
        // call a class that's only available on DummyClassLoader, so that on the remote channel
        // it will be fetched from this class loader and not from the system classloader.
<<<<<<< HEAD
        Callable<Object, Exception> callable = (Callable<Object, Exception>) DummyClassLoader.apply(TestCallable.class);
=======
        Callable<Object, Throwable> c = (Callable<Object, Throwable>) DummyClassLoader.apply(TestCallable.class);
>>>>>>> abf0455a

        Object[] result = (Object[]) channel.call(callable);

<<<<<<< HEAD
        assertTestCallableResults(result);
        assertEquals(TESTCALLABLE_TRANSFORMED_CLASSNAME, callable.getClass().getName());
=======
        assertTrue(r[0].toString().startsWith("hudson.remoting.RemoteClassLoader@"));

        // make sure the bytes are what we are expecting
        ClassReader cr = new ClassReader((byte[])r[1]);
        cr.accept(new EmptyVisitor(),ClassReader.SKIP_DEBUG);

        // make sure cache is taking effect
        assertEquals(r[2],r[3]);
>>>>>>> abf0455a
    }

    private static class EmptyVisitor extends ClassVisitor {

        public EmptyVisitor() {
            super(Opcodes.ASM7);
        }
    }

    /**
     * Tests the use of user-defined classes in remote property access
     */
    public void testRemoteProperty() throws Exception {
        // this test cannot run in the compatibility mode without the multi-classloader serialization support,
        // because it uses the class loader specified during proxy construction.
        if (channelRunner instanceof InProcessCompatibilityRunner) {
            return;
        }

        DummyClassLoader cl = new DummyClassLoader(TestCallable.class);
<<<<<<< HEAD
        Callable<Object, Exception> c = (Callable<Object, Exception>) cl.load(TestCallable.class);
=======
        Callable<Object, Throwable> c = (Callable<Object, Throwable>) cl.load(TestCallable.class);
>>>>>>> abf0455a
        assertSame(c.getClass().getClassLoader(), cl);

        channel.setProperty("test",c);

        channel.call(new RemotePropertyVerifier());
    }

    @Issue("JENKINS-6604")
    public void testRaceCondition() throws Throwable {
        DummyClassLoader parent = new DummyClassLoader(TestCallable.class);
        DummyClassLoader child1 = new DummyClassLoader(parent, TestCallable.Sub.class);
        final Callable<Object,Exception> c1 = (Callable<Object, Exception>) child1.load(TestCallable.Sub.class);
        assertEquals(child1, c1.getClass().getClassLoader());
        assertEquals(parent, c1.getClass().getSuperclass().getClassLoader());
        DummyClassLoader child2 = new DummyClassLoader(parent, TestCallable.Sub.class);
        final Callable<Object,Exception> c2 = (Callable<Object, Exception>) child2.load(TestCallable.Sub.class);
        assertEquals(child2, c2.getClass().getClassLoader());
        assertEquals(parent, c2.getClass().getSuperclass().getClassLoader());
        ExecutorService svc = Executors.newFixedThreadPool(2);
        RemoteClassLoader.TESTING_CLASS_LOAD = () -> Thread.sleep(1000);
        java.util.concurrent.Future<Object> f1 = svc.submit(() -> channel.call(c1));
        java.util.concurrent.Future<Object> f2 = svc.submit(() -> channel.call(c2));
        Object result1 = f1.get();
        Object result2 = f2.get();
        assertTestCallableResults((Object[])result1);
        assertTestCallableResults((Object[])result2);
    }

    public void testClassCreation_TestCallable() throws Exception {
        DummyClassLoader dummyClassLoader = new DummyClassLoader(TestCallable.class);
        final Callable<Object, Exception> callable = (Callable<Object, Exception>) dummyClassLoader.load(TestCallable.class);
        java.util.concurrent.Future<Object> f1 = scheduleCallableLoad(channel, callable);

        Object result = f1.get();

        assertTestCallableResults((Object[])result);
        Object loadResult = dummyClassLoader.load(TestCallable.class);
        assertEquals(TESTCALLABLE_TRANSFORMED_CLASSNAME, loadResult.getClass().getName());
    }

    public void testClassCreation_TestLinkage() throws Exception {
        DummyClassLoader parent = new DummyClassLoader(TestLinkage.B.class);
        final DummyClassLoader child1 = new DummyClassLoader(parent, TestLinkage.A.class);
        final DummyClassLoader child2 = new DummyClassLoader(child1, TestLinkage.class);
<<<<<<< HEAD
        final Callable<Object, Exception> callable = (Callable<Object, Exception>) child2.load(TestLinkage.class);
        assertEquals(child2, callable.getClass().getClassLoader());
        java.util.concurrent.Future<Object> f1 = scheduleCallableLoad(channel, callable);

        Object result = f1.get();

        assertTestLinkageResults(channel, parent, child1, child2, callable, result);
    }

    @Issue("JENKINS-61103")
    public void testClassCreation_TestStaticResourceReference() throws Exception {
        final DummyClassLoader dcl = new DummyClassLoader(TestStaticResourceReference.class);
        final Callable<Object, Exception> callable = (Callable<Object, Exception>) dcl.load(TestStaticResourceReference.class);
        Future<Object> f1 = ClassRemotingTest.scheduleCallableLoad(channel, callable);

        Object result = f1.get();
        assertTestStaticResourceReferenceResults(channel, callable, result);
    }

    @Issue("JENKINS-61103")
    public void testClassCreation_TestFindResources() throws Exception {
        final DummyClassLoader dcl = new DummyClassLoader(TestStaticGetResources.class);
        final Callable<Object, Exception> callable = (Callable<Object, Exception>) dcl.load(TestStaticGetResources.class);
        Future<Object> f1 = ClassRemotingTest.scheduleCallableLoad(channel, callable);

        Object result = f1.get();
        assertTestStaticResourceReferenceResults(channel, callable, result);
    }

    static void assertTestStaticResourceReferenceResults(Channel channel, Callable<Object, Exception> callable, Object result) throws Exception {
        assertEquals(String.class, channel.call(callable).getClass());
        assertTrue(result.toString().contains("impossible"));
=======
        final Callable<Object, Exception> c = (Callable<Object, Exception>) child2.load(TestLinkage.class);
        assertEquals(child2, c.getClass().getClassLoader());
        RemoteClassLoader.TESTING_CLASS_LOAD = new InterruptThirdInvocation();
        try {
            java.util.concurrent.Future<Object> f1 = scheduleCallableLoad(c);

            try {
                f1.get();
            } catch (ExecutionException ex) {
                // Expected
            }

            // verify that classes that we tried to load aren't irrevocably damaged and it's still available
            assertEquals(String.class, channel.call(c).getClass());
        } finally {
            RemoteClassLoader.TESTING_CLASS_LOAD = null;
        }
    }

    @Issue("JENKINS-36991")
    public void testInterruptionOfClassReferenceCreation() throws Exception {
        DummyClassLoader parent = new DummyClassLoader(TestLinkage.B.class);
        final DummyClassLoader child1 = new DummyClassLoader(parent, TestLinkage.A.class);
        final DummyClassLoader child2 = new DummyClassLoader(child1, TestLinkage.class);
        final Callable<Object, Exception> c = (Callable<Object, Exception>) child2.load(TestLinkage.class);
        assertEquals(child2, c.getClass().getClassLoader());
        RemoteClassLoader.TESTING_CLASS_REFERENCE_LOAD = new InterruptThirdInvocation();

        try {
            Future<Object> f1 = scheduleCallableLoad(c);

            try {
                f1.get();
            } catch (ExecutionException ex) {
                // Expected
            }

            // verify that classes that we tried to load aren't irrevocably damaged and it's still available
            assertEquals(String.class, channel.call(c).getClass());
        } finally {
            RemoteClassLoader.TESTING_CLASS_REFERENCE_LOAD = null;
        }
>>>>>>> abf0455a
    }

    static Future<Object> scheduleCallableLoad(Channel channel, final Callable<Object, Exception> c) {
        ExecutorService svc = Executors.newSingleThreadExecutor();
        return svc.submit(() -> channel.call(c));
    }

    static void assertTestLinkageResults(Channel channel, DummyClassLoader parent, DummyClassLoader child1, DummyClassLoader child2, Callable<Object, Exception> callable, Object result) throws Exception {
        assertEquals(String.class, channel.call(callable).getClass());
        assertTrue(result.toString().startsWith(TESTLINKAGE_TRANSFORMED_CLASSNAME + "$B"));
        Object loadResult = parent.load(TestLinkage.B.class);
        assertEquals(TESTLINKAGE_TRANSFORMED_CLASSNAME + "$B", loadResult.getClass().getName());
        loadResult = child1.load(TestLinkage.A.class);
        assertEquals(TESTLINKAGE_TRANSFORMED_CLASSNAME + "$A", loadResult.getClass().getName());
        loadResult = child2.load(TestLinkage.class);
        assertEquals(TESTLINKAGE_TRANSFORMED_CLASSNAME, loadResult.getClass().getName());
    }

    private void assertTestCallableResults(Object[] result) {
        assertTrue(result[0].toString().startsWith("hudson.remoting.RemoteClassLoader@"));

        // make sure the bytes are what we are expecting
        ClassReader cr = new ClassReader((byte[])result[1]);
        cr.accept(new EmptyVisitor(),false);

        // make sure cache is taking effect
        assertEquals(result[2],result[3]);
        assertTrue(result[2].toString().contains(TESTCALLABLE_TRANSFORMED_CLASSNAME.replace(".", "/") + ".class"));
    }

    public static Test suite() {
        return buildSuite(ClassRemotingTest.class);
    }

    private static class RemotePropertyVerifier extends CallableBase<Object, IOException> {
        @Override
        public Object call() throws IOException {
            Object o = getOpenChannelOrFail().getRemoteProperty("test");
            assertEquals(o.getClass().getName(), TESTCALLABLE_TRANSFORMED_CLASSNAME);
            assertNotSame(Channel.class.getClassLoader(), o.getClass().getClassLoader());
            assertTrue(o.getClass().getClassLoader() instanceof RemoteClassLoader);
            return null;
        }

        private static final long serialVersionUID = 1L;
    }
}<|MERGE_RESOLUTION|>--- conflicted
+++ resolved
@@ -47,34 +47,12 @@
     public void test1() throws Throwable {
         // call a class that's only available on DummyClassLoader, so that on the remote channel
         // it will be fetched from this class loader and not from the system classloader.
-<<<<<<< HEAD
         Callable<Object, Exception> callable = (Callable<Object, Exception>) DummyClassLoader.apply(TestCallable.class);
-=======
-        Callable<Object, Throwable> c = (Callable<Object, Throwable>) DummyClassLoader.apply(TestCallable.class);
->>>>>>> abf0455a
 
         Object[] result = (Object[]) channel.call(callable);
 
-<<<<<<< HEAD
         assertTestCallableResults(result);
         assertEquals(TESTCALLABLE_TRANSFORMED_CLASSNAME, callable.getClass().getName());
-=======
-        assertTrue(r[0].toString().startsWith("hudson.remoting.RemoteClassLoader@"));
-
-        // make sure the bytes are what we are expecting
-        ClassReader cr = new ClassReader((byte[])r[1]);
-        cr.accept(new EmptyVisitor(),ClassReader.SKIP_DEBUG);
-
-        // make sure cache is taking effect
-        assertEquals(r[2],r[3]);
->>>>>>> abf0455a
-    }
-
-    private static class EmptyVisitor extends ClassVisitor {
-
-        public EmptyVisitor() {
-            super(Opcodes.ASM7);
-        }
     }
 
     /**
@@ -88,11 +66,7 @@
         }
 
         DummyClassLoader cl = new DummyClassLoader(TestCallable.class);
-<<<<<<< HEAD
         Callable<Object, Exception> c = (Callable<Object, Exception>) cl.load(TestCallable.class);
-=======
-        Callable<Object, Throwable> c = (Callable<Object, Throwable>) cl.load(TestCallable.class);
->>>>>>> abf0455a
         assertSame(c.getClass().getClassLoader(), cl);
 
         channel.setProperty("test",c);
@@ -137,7 +111,6 @@
         DummyClassLoader parent = new DummyClassLoader(TestLinkage.B.class);
         final DummyClassLoader child1 = new DummyClassLoader(parent, TestLinkage.A.class);
         final DummyClassLoader child2 = new DummyClassLoader(child1, TestLinkage.class);
-<<<<<<< HEAD
         final Callable<Object, Exception> callable = (Callable<Object, Exception>) child2.load(TestLinkage.class);
         assertEquals(child2, callable.getClass().getClassLoader());
         java.util.concurrent.Future<Object> f1 = scheduleCallableLoad(channel, callable);
@@ -170,50 +143,6 @@
     static void assertTestStaticResourceReferenceResults(Channel channel, Callable<Object, Exception> callable, Object result) throws Exception {
         assertEquals(String.class, channel.call(callable).getClass());
         assertTrue(result.toString().contains("impossible"));
-=======
-        final Callable<Object, Exception> c = (Callable<Object, Exception>) child2.load(TestLinkage.class);
-        assertEquals(child2, c.getClass().getClassLoader());
-        RemoteClassLoader.TESTING_CLASS_LOAD = new InterruptThirdInvocation();
-        try {
-            java.util.concurrent.Future<Object> f1 = scheduleCallableLoad(c);
-
-            try {
-                f1.get();
-            } catch (ExecutionException ex) {
-                // Expected
-            }
-
-            // verify that classes that we tried to load aren't irrevocably damaged and it's still available
-            assertEquals(String.class, channel.call(c).getClass());
-        } finally {
-            RemoteClassLoader.TESTING_CLASS_LOAD = null;
-        }
-    }
-
-    @Issue("JENKINS-36991")
-    public void testInterruptionOfClassReferenceCreation() throws Exception {
-        DummyClassLoader parent = new DummyClassLoader(TestLinkage.B.class);
-        final DummyClassLoader child1 = new DummyClassLoader(parent, TestLinkage.A.class);
-        final DummyClassLoader child2 = new DummyClassLoader(child1, TestLinkage.class);
-        final Callable<Object, Exception> c = (Callable<Object, Exception>) child2.load(TestLinkage.class);
-        assertEquals(child2, c.getClass().getClassLoader());
-        RemoteClassLoader.TESTING_CLASS_REFERENCE_LOAD = new InterruptThirdInvocation();
-
-        try {
-            Future<Object> f1 = scheduleCallableLoad(c);
-
-            try {
-                f1.get();
-            } catch (ExecutionException ex) {
-                // Expected
-            }
-
-            // verify that classes that we tried to load aren't irrevocably damaged and it's still available
-            assertEquals(String.class, channel.call(c).getClass());
-        } finally {
-            RemoteClassLoader.TESTING_CLASS_REFERENCE_LOAD = null;
-        }
->>>>>>> abf0455a
     }
 
     static Future<Object> scheduleCallableLoad(Channel channel, final Callable<Object, Exception> c) {
@@ -237,11 +166,18 @@
 
         // make sure the bytes are what we are expecting
         ClassReader cr = new ClassReader((byte[])result[1]);
-        cr.accept(new EmptyVisitor(),false);
+        cr.accept(new EmptyVisitor(),ClassReader.SKIP_DEBUG);
 
         // make sure cache is taking effect
         assertEquals(result[2],result[3]);
         assertTrue(result[2].toString().contains(TESTCALLABLE_TRANSFORMED_CLASSNAME.replace(".", "/") + ".class"));
+    }
+
+    private static class EmptyVisitor extends ClassVisitor {
+
+        public EmptyVisitor() {
+            super(Opcodes.ASM7);
+        }
     }
 
     public static Test suite() {
@@ -249,7 +185,6 @@
     }
 
     private static class RemotePropertyVerifier extends CallableBase<Object, IOException> {
-        @Override
         public Object call() throws IOException {
             Object o = getOpenChannelOrFail().getRemoteProperty("test");
             assertEquals(o.getClass().getName(), TESTCALLABLE_TRANSFORMED_CLASSNAME);
