package hudson.remoting;

import org.apache.commons.io.FileUtils;
import org.apache.commons.io.output.TeeOutputStream;

import java.io.File;
import java.io.FileOutputStream;
import java.io.OutputStream;
import java.net.URL;
import java.net.URLClassLoader;
import java.util.ArrayList;
import java.util.List;
import java.util.concurrent.ExecutorService;
import java.util.concurrent.Executors;

import static org.junit.Assert.*;

/**
 * Runs a channel in a separate JVM by launching a new JVM.
 */
public class ForkRunner implements ChannelRunner {
    private Process proc;
    private ExecutorService executor;
    private Copier copier;

    protected List<String> buildCommandLine() {
        String cp = getClasspath();

<<<<<<< HEAD
=======
        System.out.println(cp);
>>>>>>> abf0455a
        List<String> r = new ArrayList<>();
        r.add("-cp");
        r.add(cp);
        r.add(Launcher.class.getName());
        return r;
    }

    @Override
    public Channel start() throws Exception {
        List<String> cmds = buildCommandLine();
        cmds.add(0,"java");
        proc = Runtime.getRuntime().exec(cmds.toArray(new String[0]));

        copier = new Copier("copier",proc.getErrorStream(),System.out);
        copier.start();

        executor = Executors.newCachedThreadPool();
        OutputStream out = proc.getOutputStream();
        return new ChannelBuilder("north", executor).build(proc.getInputStream(), out);
    }

    @Override
    public void stop(Channel channel) throws Exception {
        channel.close();
        channel.join(10*1000);

        executor.shutdown();

        copier.join();
        int r = proc.waitFor();

        assertEquals("exit code should have been 0", 0, r);
    }

    @Override
    public String getName() {
        return "fork";
    }

    public String getClasspath() {
        // this assumes we run in Maven
        StringBuilder buf = new StringBuilder();
        URLClassLoader ucl = (URLClassLoader)getClass().getClassLoader();
        for (URL url : ucl.getURLs()) {
            if (buf.length()>0) buf.append(File.pathSeparatorChar);
            buf.append(FileUtils.toFile(url)); // assume all of them are file URLs
        }
        return buf.toString();
    }

}<|MERGE_RESOLUTION|>--- conflicted
+++ resolved
@@ -26,10 +26,6 @@
     protected List<String> buildCommandLine() {
         String cp = getClasspath();
 
-<<<<<<< HEAD
-=======
-        System.out.println(cp);
->>>>>>> abf0455a
         List<String> r = new ArrayList<>();
         r.add("-cp");
         r.add(cp);
