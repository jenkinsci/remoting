--- conflicted
+++ resolved
@@ -88,12 +88,8 @@
     /**
      * Listener to notify when the {@link Channel} is connected.
      */
-<<<<<<< HEAD
-    private Listener listener;
+    private final Listener listener;
     private String cookie;
-=======
-    private final Listener listener;
->>>>>>> 2f50572b
 
     /**
      * Creates a new {@link ChannelApplicationLayer}
