--- conflicted
+++ resolved
@@ -38,11 +38,8 @@
 
 import static java.nio.channels.SelectionKey.*;
 import static java.util.logging.Level.*;
-<<<<<<< HEAD
 import org.jenkinsci.remoting.util.ExecutorServiceUtils;
-=======
 import javax.annotation.CheckForNull;
->>>>>>> 49c67eef
 
 /**
  * Switch board of multiple {@link Channel}s through NIO select.
@@ -602,11 +599,7 @@
                                         } while (!last);
                                         assert packetSize==0;
                                         if (packet.length > 0) {
-<<<<<<< HEAD
                                             ExecutorServiceUtils.submitAsync(t.swimLane, new Runnable() {
-=======
-                                            t.swimLane.submit(new Runnable() {
->>>>>>> 49c67eef
                                                 @Override
                                                 public void run() {
                                                     final ByteArrayReceiver receiver = t.receiver;
