/*
 * The MIT License
 *
 * Copyright (c) 2016, CloudBees, Inc.
 *
 * Permission is hereby granted, free of charge, to any person obtaining a copy
 * of this software and associated documentation files (the "Software"), to deal
 * in the Software without restriction, including without limitation the rights
 * to use, copy, modify, merge, publish, distribute, sublicense, and/or sell
 * copies of the Software, and to permit persons to whom the Software is
 * furnished to do so, subject to the following conditions:
 *
 * The above copyright notice and this permission notice shall be included in
 * all copies or substantial portions of the Software.
 *
 * THE SOFTWARE IS PROVIDED "AS IS", WITHOUT WARRANTY OF ANY KIND, EXPRESS OR
 * IMPLIED, INCLUDING BUT NOT LIMITED TO THE WARRANTIES OF MERCHANTABILITY,
 * FITNESS FOR A PARTICULAR PURPOSE AND NONINFRINGEMENT. IN NO EVENT SHALL THE
 * AUTHORS OR COPYRIGHT HOLDERS BE LIABLE FOR ANY CLAIM, DAMAGES OR OTHER
 * LIABILITY, WHETHER IN AN ACTION OF CONTRACT, TORT OR OTHERWISE, ARISING FROM,
 * OUT OF OR IN CONNECTION WITH THE SOFTWARE OR THE USE OR OTHER DEALINGS IN
 * THE SOFTWARE.
 */
package org.jenkinsci.remoting.engine;

import hudson.remoting.Base64;
import java.io.IOException;
import java.net.HttpURLConnection;
import java.net.InetSocketAddress;
import java.net.MalformedURLException;
import java.net.Proxy;
import java.net.ProxySelector;
import java.net.SocketAddress;
import java.net.URI;
import java.net.URL;
import java.net.URLConnection;
import java.security.KeyFactory;
import java.security.NoSuchAlgorithmException;
import java.security.interfaces.RSAPublicKey;
import java.security.spec.InvalidKeySpecException;
import java.security.spec.X509EncodedKeySpec;
import java.util.ArrayList;
import java.util.Arrays;
import java.util.Collections;
import java.util.Comparator;
import java.util.HashSet;
import java.util.Iterator;
import java.util.List;
import java.util.Map;
import java.util.Set;
import java.util.logging.Level;
import java.util.logging.Logger;
import javax.annotation.CheckForNull;
import javax.annotation.Nonnull;
import javax.net.ssl.HttpsURLConnection;
import javax.net.ssl.SSLSocketFactory;

import static java.util.logging.Level.INFO;
import static org.jenkinsci.remoting.util.ThrowableUtils.chain;

/**
 * @author Stephen Connolly
 */
public class JnlpAgentEndpointResolver {

    private static final Logger LOGGER = Logger.getLogger(JnlpAgentEndpointResolver.class.getName());

    @Nonnull
    private final List<String> jenkinsUrls;

    private SSLSocketFactory sslSocketFactory;

    private String credentials;

    private String proxyCredentials;

    private String tunnel;

    public JnlpAgentEndpointResolver(String... jenkinsUrls) {
        this.jenkinsUrls = new ArrayList<String>(Arrays.asList(jenkinsUrls));
    }

    public JnlpAgentEndpointResolver(@Nonnull List<String> jenkinsUrls) {
        this.jenkinsUrls = new ArrayList<String>(jenkinsUrls);
    }

    public SSLSocketFactory getSslSocketFactory() {
        return sslSocketFactory;
    }

    public void setSslSocketFactory(SSLSocketFactory sslSocketFactory) {
        this.sslSocketFactory = sslSocketFactory;
    }

    public String getCredentials() {
        return credentials;
    }

    public void setCredentials(String credentials) {
        this.credentials = credentials;
    }

    public void setCredentials(String user, String pass) {
        this.credentials = user + ":" + pass;
    }

    public String getProxyCredentials() {
        return proxyCredentials;
    }

    public void setProxyCredentials(String proxyCredentials) {
        this.proxyCredentials = proxyCredentials;
    }

    public void setProxyCredentials(String user, String pass) {
        this.proxyCredentials = user + ":" + pass;
    }

    public String getTunnel() {
        return tunnel;
    }

    public void setTunnel(String tunnel) {
        this.tunnel = tunnel;
    }

    public JnlpAgentEndpoint resolve() throws IOException {
        IOException firstError = null;
        for (String jenkinsUrl : jenkinsUrls) {
<<<<<<< HEAD
            if (jenkinsUrl == null) {
                continue;
            }
            URL salURL = toAgentListenerURL(jenkinsUrl);
=======
            
            final URL selectedJenkinsURL;
            final URL salURL;
            try {
                selectedJenkinsURL = new URL(jenkinsUrl);
                salURL = toAgentListenerURL(jenkinsUrl);
            } catch (MalformedURLException ex) {
                LOGGER.log(Level.WARNING, String.format("Cannot parse agent endpoint URL %s. Skipping it", jenkinsUrl), ex);
                continue;
            }
>>>>>>> cb45f651

            // find out the TCP port
            HttpURLConnection con =
                    (HttpURLConnection) openURLConnection(salURL, credentials, proxyCredentials, sslSocketFactory);
            try {
                try {
                    con.setConnectTimeout(30000);
                    con.setReadTimeout(60000);
                    con.connect();
                } catch (IOException x) {
                    firstError = chain(firstError,
                            new IOException("Failed to connect to " + salURL + ": " + x.getMessage(), x));
                    continue;
                }
                if (con.getResponseCode() != 200) {
                    firstError = chain(firstError, new IOException(
                            salURL + " is invalid: " + con.getResponseCode() + " " + con.getResponseMessage()));
                    continue;
                }
                String host;
                String portStr;
                Set<String> agentProtocolNames = null;

                portStr = first(header(con, "X-Jenkins-JNLP-Port", "X-Hudson-JNLP-Port"));
                host = defaultString(first(header(con, "X-Jenkins-JNLP-Host")), salURL.getHost());
                List<String> protocols = header(con, "X-Jenkins-Agent-Protocols");
                if (protocols != null) {
                    agentProtocolNames = new HashSet<String>();
                    for (String names : protocols) {
                        for (String name : names.split(",")) {
                            name = name.trim();
                            if (!name.isEmpty()) {
                                agentProtocolNames.add(name);
                            }
                        }
                    }
                }
                String idHeader = first(header(con, "X-Instance-Identity"));
                RSAPublicKey identity = null;
                if (idHeader != null) {
                    try {
                        byte[] encodedKey = Base64.decode(idHeader);
                        if (encodedKey == null) {
                            firstError = chain(firstError, new IOException(
                                    salURL + " appears to be publishing an invalid X-Instance-Identity."));
                            continue;
                        }
                        X509EncodedKeySpec spec = new X509EncodedKeySpec(encodedKey);
                        KeyFactory kf = KeyFactory.getInstance("RSA");
                        identity = (RSAPublicKey) kf.generatePublic(spec);
                    } catch (InvalidKeySpecException e) {
                        firstError = chain(firstError, new IOException(
                                salURL + " appears to be publishing an invalid X-Instance-Identity."));
                        continue;
                    } catch (NoSuchAlgorithmException e) {
                        throw new IllegalStateException(
                                "The Java Language Specification mandates RSA as a supported algorithm", e);
                    }
                }
                if (portStr == null) {
                    firstError = chain(firstError, new IOException(jenkinsUrl + " is not Jenkins"));
                    continue;
                }
                int port = 0;
                try {
                    port = Integer.parseInt(portStr);
                } catch (NumberFormatException e) {
                    firstError = chain(firstError, new IOException(jenkinsUrl + " is publishing an invalid port", e));
                    continue;
                }
                if (port <= 0 || 65536 <= port) {
                    firstError = chain(firstError, new IOException(jenkinsUrl + " is publishing an invalid port"));
                    continue;
                }
                // sort the URLs so that the winner is the one we try first next time
                final String winningJenkinsUrl = jenkinsUrl;
                Collections.sort(jenkinsUrls, new Comparator<String>() {
                    @Override
                    public int compare(String o1, String o2) {
                        if (winningJenkinsUrl.equals(o1)) {
                            return -1;
                        }
                        if (winningJenkinsUrl.equals(o2)) {
                            return 1;
                        }
                        return 0;
                    }
                });
                if (tunnel != null) {
                    String[] tokens = tunnel.split(":", 3);
                    if (tokens.length != 2)
                        throw new IOException("Illegal tunneling parameter: " + tunnel);
                    if (tokens[0].length() > 0) host = tokens[0];
                    if (tokens[1].length() > 0) port = Integer.parseInt(tokens[1]);
                }
                
                return new JnlpAgentEndpoint(host, port, identity, agentProtocolNames, selectedJenkinsURL);
            } finally {
                con.disconnect();
            }
        }
        if (firstError != null) {
            throw firstError;
        }
        return null;
    }

    @Nonnull
    private URL toAgentListenerURL(@Nonnull String jenkinsUrl) throws MalformedURLException {
        return jenkinsUrl.endsWith("/")
                ? new URL(jenkinsUrl + "tcpSlaveAgentListener/")
                : new URL(jenkinsUrl + "/tcpSlaveAgentListener/");
    }

    public void waitForReady() throws InterruptedException {
        Thread t = Thread.currentThread();
        String oldName = t.getName();
        try {
            int retries = 0;
            while (true) {
                Thread.sleep(1000 * 10);
                try {
                    // Jenkins top page might be read-protected. see http://www.nabble
                    // .com/more-lenient-retry-logic-in-Engine.waitForServerToBack-td24703172.html
                    final String firstUrl = first(jenkinsUrls);
                    if (firstUrl == null) {
                        // returning here will cause the whole loop to be broken and all the urls to be tried again
                        return;
                    }
                    URL url = toAgentListenerURL(firstUrl);

                    retries++;
                    t.setName(oldName + ": trying " + url + " for " + retries + " times");

                    HttpURLConnection con =
                            (HttpURLConnection) openURLConnection(url, credentials, proxyCredentials, sslSocketFactory);
                    con.setConnectTimeout(5000);
                    con.setReadTimeout(5000);
                    con.connect();
                    if (con.getResponseCode() == 200) {
                        return;
                    }
                    LOGGER.log(Level.INFO,
                            "Master isn't ready to talk to us on {0}. Will retry again: response code={1}",
                            new Object[]{url, con.getResponseCode()});
                } catch (IOException e) {
                    // report the failure
                    LOGGER.log(INFO, "Failed to connect to the master. Will retry again", e);
                }
            }
        } finally {
            t.setName(oldName);
        }

    }

    @CheckForNull
    static InetSocketAddress getResolvedHttpProxyAddress(@Nonnull String host, int port) throws IOException {
        InetSocketAddress targetAddress = null;
        Iterator<Proxy>
                proxies =
                ProxySelector.getDefault().select(URI.create(String.format("http://%s:%d", host, port))).iterator();
        while (targetAddress == null && proxies.hasNext()) {
            Proxy proxy = proxies.next();
            if (proxy.type() == Proxy.Type.DIRECT) {
                break;
            }
            if (proxy.type() == Proxy.Type.HTTP) {
                final SocketAddress address = proxy.address();
                if (!(address instanceof InetSocketAddress)) {
                    System.err.println(
                            "Unsupported proxy address type " + (address != null ? address.getClass() : "null"));
                    continue;
                }
                InetSocketAddress proxyAddress = (InetSocketAddress) address;
                if (proxyAddress.isUnresolved())
                    proxyAddress = new InetSocketAddress(proxyAddress.getHostName(), proxyAddress.getPort());
                targetAddress = proxyAddress;
            }
        }
        if (targetAddress == null) {
            String httpProxy = System.getenv("http_proxy");
            if (httpProxy != null && !inNoProxyEnvVar(host)) {
                try {
                    URL url = new URL(httpProxy);
                    targetAddress = new InetSocketAddress(url.getHost(), url.getPort());
                } catch (MalformedURLException e) {
                    System.err.println("Not use http_proxy environment variable which is invalid: " + e.getMessage());
                }
            }
        }
        return targetAddress;
    }

    /**
     * Gets URL connection.
     * If http_proxy environment variable exists,  the connection uses the proxy.
     * Credentials can be passed e.g. to support running Jenkins behind a (reverse) proxy requiring authorization
     */
    static URLConnection openURLConnection(URL url, String credentials, String proxyCredentials,
                                           SSLSocketFactory sslSocketFactory) throws IOException {
        String httpProxy = null;
        // If http.proxyHost property exists, openConnection() uses it.
        if (System.getProperty("http.proxyHost") == null) {
            httpProxy = System.getenv("http_proxy");
        }
        URLConnection con = null;
        if (httpProxy != null && "http".equals(url.getProtocol()) && !inNoProxyEnvVar(url.getHost())) {
            try {
                URL proxyUrl = new URL(httpProxy);
                SocketAddress addr = new InetSocketAddress(proxyUrl.getHost(), proxyUrl.getPort());
                Proxy proxy = new Proxy(Proxy.Type.HTTP, addr);
                con = url.openConnection(proxy);
            } catch (MalformedURLException e) {
                System.err.println(
                        "Not use http_proxy property or environment variable which is invalid: " + e.getMessage());
                con = url.openConnection();
            }
        } else {
            con = url.openConnection();
        }
        if (credentials != null) {
            String encoding = Base64.encode(credentials.getBytes("UTF-8"));
            con.setRequestProperty("Authorization", "Basic " + encoding);
        }
        if (proxyCredentials != null) {
            String encoding = Base64.encode(proxyCredentials.getBytes("UTF-8"));
            con.setRequestProperty("Proxy-Authorization", "Basic " + encoding);
        }
        if (con instanceof HttpsURLConnection && sslSocketFactory != null) {
            ((HttpsURLConnection) con).setSSLSocketFactory(sslSocketFactory);
        }
        return con;
    }

    /**
     * Check if given URL is in the exclusion list defined by the no_proxy environment variable.
     * On most *NIX system wildcards are not supported but if one top domain is added, all related subdomains will also
     * be ignored. Both "mit.edu" and ".mit.edu" are valid syntax.
     * http://www.gnu.org/software/wget/manual/html_node/Proxies.html
     *
     * Regexp:
     * - \Q and \E: https://docs.oracle.com/javase/7/docs/api/java/util/regex/Pattern.html
     * - To match IPV4/IPV/FQDN: Regular Expressions Cookbook, 2nd Edition (ISBN: 9781449327453)
     *
     * Warning: this method won't match shortened representation of IPV6 address
     */
    static boolean inNoProxyEnvVar(String host) {
        String noProxy = System.getenv("no_proxy");
        if (noProxy != null) {
            noProxy = noProxy.trim()
                    // Remove spaces
                    .replaceAll("\\s+", "")
                    // Convert .foobar.com to foobar.com
                    .replaceAll("((?<=^|,)\\.)*(([a-z0-9]+(-[a-z0-9]+)*\\.)+[a-z]{2,})(?=($|,))", "$2");

            if (!noProxy.isEmpty()) {
                // IPV4 and IPV6
                if (host.matches("^(?:[0-9]{1,3}\\.){3}[0-9]{1,3}$") || host
                        .matches("^(?:[a-fA-F0-9]{1,4}:){7}[a-fA-F0-9]{1,4}$")) {
                    return noProxy.matches(".*(^|,)\\Q" + host + "\\E($|,).*");
                } else {
                    int depth = 0;
                    // Loop while we have a valid domain name: acme.com
                    // We add a safeguard to avoid a case where the host would always be valid because the regex would
                    // for example fail to remove subdomains.
                    // According to Wikipedia (no RFC defines it), 128 is the max number of subdivision for a valid
                    // FQDN:
                    // https://en.wikipedia.org/wiki/Subdomain#Overview
                    while (host.matches("^([a-z0-9]+(-[a-z0-9]+)*\\.)+[a-z]{2,}$") && depth < 128) {
                        ++depth;
                        // Check if the no_proxy contains the host
                        if (noProxy.matches(".*(^|,)\\Q" + host + "\\E($|,).*")) {
                            return true;
                        }
                        // Remove first subdomain: master.jenkins.acme.com -> jenkins.acme.com
                        else {
                            host = host.replaceFirst("^[a-z0-9]+(-[a-z0-9]+)*\\.", "");
                        }
                    }
                }
            }
        }

        return false;
    }

    @CheckForNull
    private static List<String> header(@Nonnull HttpURLConnection connection, String... headerNames) {
        Map<String, List<String>> headerFields = connection.getHeaderFields();
        for (String headerName : headerNames) {
            for (String headerField : headerFields.keySet()) {
                if (headerField != null && headerField.equalsIgnoreCase(headerName)) {
                    return headerFields.get(headerField);
                }
            }
        }
        return null;
    }

    @CheckForNull
    private static String first(@CheckForNull List<String> values) {
        return values == null || values.isEmpty() ? null : values.get(0);
    }

    @Nonnull
    private static String defaultString(@CheckForNull String value, @Nonnull String defaultValue) {
        return value == null ? defaultValue : value;
    }
}<|MERGE_RESOLUTION|>--- conflicted
+++ resolved
@@ -127,12 +127,9 @@
     public JnlpAgentEndpoint resolve() throws IOException {
         IOException firstError = null;
         for (String jenkinsUrl : jenkinsUrls) {
-<<<<<<< HEAD
             if (jenkinsUrl == null) {
                 continue;
             }
-            URL salURL = toAgentListenerURL(jenkinsUrl);
-=======
             
             final URL selectedJenkinsURL;
             final URL salURL;
@@ -143,7 +140,6 @@
                 LOGGER.log(Level.WARNING, String.format("Cannot parse agent endpoint URL %s. Skipping it", jenkinsUrl), ex);
                 continue;
             }
->>>>>>> cb45f651
 
             // find out the TCP port
             HttpURLConnection con =
