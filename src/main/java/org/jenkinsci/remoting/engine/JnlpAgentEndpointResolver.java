/*
 * The MIT License
 *
 * Copyright (c) 2016, CloudBees, Inc.
 *
 * Permission is hereby granted, free of charge, to any person obtaining a copy
 * of this software and associated documentation files (the "Software"), to deal
 * in the Software without restriction, including without limitation the rights
 * to use, copy, modify, merge, publish, distribute, sublicense, and/or sell
 * copies of the Software, and to permit persons to whom the Software is
 * furnished to do so, subject to the following conditions:
 *
 * The above copyright notice and this permission notice shall be included in
 * all copies or substantial portions of the Software.
 *
 * THE SOFTWARE IS PROVIDED "AS IS", WITHOUT WARRANTY OF ANY KIND, EXPRESS OR
 * IMPLIED, INCLUDING BUT NOT LIMITED TO THE WARRANTIES OF MERCHANTABILITY,
 * FITNESS FOR A PARTICULAR PURPOSE AND NONINFRINGEMENT. IN NO EVENT SHALL THE
 * AUTHORS OR COPYRIGHT HOLDERS BE LIABLE FOR ANY CLAIM, DAMAGES OR OTHER
 * LIABILITY, WHETHER IN AN ACTION OF CONTRACT, TORT OR OTHERWISE, ARISING FROM,
 * OUT OF OR IN CONNECTION WITH THE SOFTWARE OR THE USE OR OTHER DEALINGS IN
 * THE SOFTWARE.
 */
package org.jenkinsci.remoting.engine;

import hudson.remoting.Base64;
import java.io.IOException;
import java.net.ConnectException;
import java.net.HttpURLConnection;
import java.net.InetSocketAddress;
import java.net.MalformedURLException;
import java.net.NoRouteToHostException;
import java.net.Proxy;
import java.net.ProxySelector;
import java.net.SocketAddress;
import java.net.SocketTimeoutException;
import java.net.URI;
import java.net.URL;
import java.net.URLConnection;
import java.security.KeyFactory;
import java.security.NoSuchAlgorithmException;
import java.security.interfaces.RSAPublicKey;
import java.security.spec.InvalidKeySpecException;
import java.security.spec.X509EncodedKeySpec;
import java.util.ArrayList;
import java.util.Arrays;
import java.util.Collections;
import java.util.Comparator;
import java.util.HashSet;
import java.util.Iterator;
import java.util.List;
import java.util.Map;
import java.util.Set;
import java.util.logging.Level;
import java.util.logging.Logger;
import javax.annotation.CheckForNull;
import javax.annotation.Nonnull;
import javax.net.ssl.HttpsURLConnection;
import javax.net.ssl.SSLSocketFactory;

import static java.util.logging.Level.INFO;
import static org.jenkinsci.remoting.util.ThrowableUtils.chain;

/**
 * @author Stephen Connolly
 * @since 3.0
 */
public class JnlpAgentEndpointResolver {

    private static final Logger LOGGER = Logger.getLogger(JnlpAgentEndpointResolver.class.getName());

    @Nonnull
    private final List<String> jenkinsUrls;

    private SSLSocketFactory sslSocketFactory;

    private String credentials;

    private String proxyCredentials;

    private String tunnel;

    /**
     * If specified, only the protocols from the list will be tried during the connection.
     * The option provides protocol names, but the order of the check is defined internally and cannot be changed.
     * This option can be also used in order to workaround issues when the headers cannot be delivered
     * from the server due to whatever reason (e.g. JENKINS-41730).
     */
    private static String PROTOCOL_NAMES_TO_TRY =
            System.getProperty(JnlpAgentEndpointResolver.class.getName() + ".protocolNamesToTry");
    
    public JnlpAgentEndpointResolver(String... jenkinsUrls) {
        this.jenkinsUrls = new ArrayList<String>(Arrays.asList(jenkinsUrls));
    }

    public JnlpAgentEndpointResolver(@Nonnull List<String> jenkinsUrls) {
        this.jenkinsUrls = new ArrayList<String>(jenkinsUrls);
    }

    public SSLSocketFactory getSslSocketFactory() {
        return sslSocketFactory;
    }

    public void setSslSocketFactory(SSLSocketFactory sslSocketFactory) {
        this.sslSocketFactory = sslSocketFactory;
    }

    public String getCredentials() {
        return credentials;
    }

    public void setCredentials(String credentials) {
        this.credentials = credentials;
    }

    public void setCredentials(String user, String pass) {
        this.credentials = user + ":" + pass;
    }

    public String getProxyCredentials() {
        return proxyCredentials;
    }

    public void setProxyCredentials(String proxyCredentials) {
        this.proxyCredentials = proxyCredentials;
    }

    public void setProxyCredentials(String user, String pass) {
        this.proxyCredentials = user + ":" + pass;
    }

    public String getTunnel() {
        return tunnel;
    }

    public void setTunnel(String tunnel) {
        this.tunnel = tunnel;
    }

    @CheckForNull
    public JnlpAgentEndpoint resolve() throws IOException {
        IOException firstError = null;
        for (String jenkinsUrl : jenkinsUrls) {
            
            final URL selectedJenkinsURL;
            final URL salURL;
            try {
                selectedJenkinsURL = new URL(jenkinsUrl);
                salURL = toAgentListenerURL(jenkinsUrl);
            } catch (MalformedURLException ex) {
                LOGGER.log(Level.WARNING, String.format("Cannot parse agent endpoint URL %s. Skipping it", jenkinsUrl), ex);
                continue;
            }

            // find out the TCP port
            HttpURLConnection con =
                    (HttpURLConnection) openURLConnection(salURL, credentials, proxyCredentials, sslSocketFactory);
            try {
                try {
                    con.setConnectTimeout(30000);
                    con.setReadTimeout(60000);
                    con.connect();
                } catch (IOException x) {
                    firstError = chain(firstError,
                            new IOException("Failed to connect to " + salURL + ": " + x.getMessage(), x));
                    continue;
                }
                if (con.getResponseCode() != 200) {
                    firstError = chain(firstError, new IOException(
                            salURL + " is invalid: " + con.getResponseCode() + " " + con.getResponseMessage()));
                    continue;
                }
                String host;
                String portStr;
                Set<String> agentProtocolNames = null;

                portStr = first(header(con, "X-Jenkins-JNLP-Port", "X-Hudson-JNLP-Port"));
                host = defaultString(first(header(con, "X-Jenkins-JNLP-Host")), salURL.getHost());
                List<String> protocols = header(con, "X-Jenkins-Agent-Protocols");
                if (protocols != null) {
                    // Take the list of protocols to try from the headers
                    agentProtocolNames = new HashSet<String>();
                    for (String names : protocols) {
                        for (String name : names.split(",")) {
                            name = name.trim();
                            if (!name.isEmpty()) {
                                agentProtocolNames.add(name);
                            }
                        }
                    }
                    
                    if (agentProtocolNames.isEmpty()) {
                        LOGGER.log(Level.WARNING, "Received the empty list of supported protocols from the server. " +
                                "All protocols are disabled on the master side OR the 'X-Jenkins-Agent-Protocols' header is corrupted (JENKINS-41730). " +
                                "In the case of the header corruption as a workaround you can use the " +
                                "'org.jenkinsci.remoting.engine.JnlpAgentEndpointResolver.protocolNamesToTry' system property " +
                                "to define the supported protocols.");
                    } else {
                        LOGGER.log(Level.INFO, "Remoting server accepts the following protocols: {0}", agentProtocolNames);
                    }
                }
                
                if (PROTOCOL_NAMES_TO_TRY != null) {
                    // Take a list of protocols to try from the system property
                    agentProtocolNames = new HashSet<String>();
                    LOGGER.log(Level.INFO, "Ignoring the list of supported remoting protocols provided by the server, because the " +
                        "'org.jenkinsci.remoting.engine.JnlpAgentEndpointResolver.protocolNamesToTry' property is defined. Will try {0}", PROTOCOL_NAMES_TO_TRY);
                    for (String name : PROTOCOL_NAMES_TO_TRY.split(",")) {
                        name = name.trim();
                        if (!name.isEmpty()) {
                            agentProtocolNames.add(name);
                        } 
                    }
                }
                
                String idHeader = first(header(con, "X-Instance-Identity"));
                RSAPublicKey identity = null;
                if (idHeader != null) {
                    try {
                        byte[] encodedKey = Base64.decode(idHeader);
                        if (encodedKey == null) {
                            firstError = chain(firstError, new IOException(
                                    salURL + " appears to be publishing an invalid X-Instance-Identity."));
                            continue;
                        }
                        X509EncodedKeySpec spec = new X509EncodedKeySpec(encodedKey);
                        KeyFactory kf = KeyFactory.getInstance("RSA");
                        identity = (RSAPublicKey) kf.generatePublic(spec);
                    } catch (InvalidKeySpecException e) {
                        firstError = chain(firstError, new IOException(
                                salURL + " appears to be publishing an invalid X-Instance-Identity."));
                        continue;
                    } catch (NoSuchAlgorithmException e) {
                        throw new IllegalStateException(
                                "The Java Language Specification mandates RSA as a supported algorithm", e);
                    }
                }
                if (portStr == null) {
                    firstError = chain(firstError, new IOException(jenkinsUrl + " is not Jenkins"));
                    continue;
                }
                int port = 0;
                try {
                    port = Integer.parseInt(portStr);
                } catch (NumberFormatException e) {
                    firstError = chain(firstError, new IOException(jenkinsUrl + " is publishing an invalid port", e));
                    continue;
                }
                if (port <= 0 || 65536 <= port) {
                    firstError = chain(firstError, new IOException(jenkinsUrl + " is publishing an invalid port"));
                    continue;
                }
                // sort the URLs so that the winner is the one we try first next time
                final String winningJenkinsUrl = jenkinsUrl;
                Collections.sort(jenkinsUrls, new Comparator<String>() {
                    @Override
                    public int compare(String o1, String o2) {
                        if (winningJenkinsUrl.equals(o1)) {
                            return -1;
                        }
                        if (winningJenkinsUrl.equals(o2)) {
                            return 1;
                        }
                        return 0;
                    }
                });
                if (tunnel != null) {
                    String[] tokens = tunnel.split(":", 3);
                    if (tokens.length != 2)
                        throw new IOException("Illegal tunneling parameter: " + tunnel);
                    if (tokens[0].length() > 0) host = tokens[0];
                    if (tokens[1].length() > 0) port = Integer.parseInt(tokens[1]);
                }
                
                return new JnlpAgentEndpoint(host, port, identity, agentProtocolNames, selectedJenkinsURL);
            } finally {
                con.disconnect();
            }
        }
        if (firstError != null) {
            throw firstError;
        }
        return null;
    }

    @CheckForNull
    private URL toAgentListenerURL(@CheckForNull String jenkinsUrl) throws MalformedURLException {
        return jenkinsUrl == null ? null : jenkinsUrl.endsWith("/")
                ? new URL(jenkinsUrl + "tcpSlaveAgentListener/")
                : new URL(jenkinsUrl + "/tcpSlaveAgentListener/");
    }

    public void waitForReady() throws InterruptedException {
        Thread t = Thread.currentThread();
        String oldName = t.getName();
        try {
            int retries = 0;
            while (true) {
                Thread.sleep(1000 * 10);
                try {
                    // Jenkins top page might be read-protected. see http://www.nabble
                    // .com/more-lenient-retry-logic-in-Engine.waitForServerToBack-td24703172.html
                    URL url = toAgentListenerURL(first(jenkinsUrls));
                    if (url == null) {
                        // returning here will cause the whole loop to be broken and all the urls to be tried again
                        return;
                    }

                    retries++;
                    t.setName(oldName + ": trying " + url + " for " + retries + " times");

                    HttpURLConnection con =
                            (HttpURLConnection) openURLConnection(url, credentials, proxyCredentials, sslSocketFactory);
                    con.setConnectTimeout(5000);
                    con.setReadTimeout(5000);
                    con.connect();
                    if (con.getResponseCode() == 200) {
                        return;
                    }
                    LOGGER.log(Level.INFO,
<<<<<<< HEAD
                            "Master isn't ready to talk to us on {0}. Will try again: response code={1}",
=======
                            "Master isn''t ready to talk to us on {0}. Will retry again: response code={1}",
>>>>>>> 0a4dfb7c
                            new Object[]{url, con.getResponseCode()});
                } catch (SocketTimeoutException | ConnectException | NoRouteToHostException e) {
                    LOGGER.log(INFO, "Failed to connect to the master. Will try again: {0} {1}",
                            new String[] { e.getClass().getName(), e.getMessage() });
                } catch (IOException e) {
                    // report the failure
                    LOGGER.log(INFO, "Failed to connect to the master. Will try again", e);
                }
            }
        } finally {
            t.setName(oldName);
        }

    }

    @CheckForNull
    static InetSocketAddress getResolvedHttpProxyAddress(@Nonnull String host, int port) throws IOException {
        InetSocketAddress targetAddress = null;
        Iterator<Proxy>
                proxies =
                ProxySelector.getDefault().select(URI.create(String.format("http://%s:%d", host, port))).iterator();
        while (targetAddress == null && proxies.hasNext()) {
            Proxy proxy = proxies.next();
            if (proxy.type() == Proxy.Type.DIRECT) {
                break;
            }
            if (proxy.type() == Proxy.Type.HTTP) {
                final SocketAddress address = proxy.address();
                if (!(address instanceof InetSocketAddress)) {
                    System.err.println(
                            "Unsupported proxy address type " + (address != null ? address.getClass() : "null"));
                    continue;
                }
                InetSocketAddress proxyAddress = (InetSocketAddress) address;
                if (proxyAddress.isUnresolved())
                    proxyAddress = new InetSocketAddress(proxyAddress.getHostName(), proxyAddress.getPort());
                targetAddress = proxyAddress;
            }
        }
        if (targetAddress == null) {
            String httpProxy = System.getenv("http_proxy");
            if (httpProxy != null && !inNoProxyEnvVar(host)) {
                try {
                    URL url = new URL(httpProxy);
                    targetAddress = new InetSocketAddress(url.getHost(), url.getPort());
                } catch (MalformedURLException e) {
                    System.err.println("Not use http_proxy environment variable which is invalid: " + e.getMessage());
                }
            }
        }
        return targetAddress;
    }

    /**
     * Gets URL connection.
     * If http_proxy environment variable exists,  the connection uses the proxy.
     * Credentials can be passed e.g. to support running Jenkins behind a (reverse) proxy requiring authorization
     */
    static URLConnection openURLConnection(URL url, String credentials, String proxyCredentials,
                                           SSLSocketFactory sslSocketFactory) throws IOException {
        String httpProxy = null;
        // If http.proxyHost property exists, openConnection() uses it.
        if (System.getProperty("http.proxyHost") == null) {
            httpProxy = System.getenv("http_proxy");
        }
        URLConnection con = null;
        if (httpProxy != null && "http".equals(url.getProtocol()) && !inNoProxyEnvVar(url.getHost())) {
            try {
                URL proxyUrl = new URL(httpProxy);
                SocketAddress addr = new InetSocketAddress(proxyUrl.getHost(), proxyUrl.getPort());
                Proxy proxy = new Proxy(Proxy.Type.HTTP, addr);
                con = url.openConnection(proxy);
            } catch (MalformedURLException e) {
                System.err.println(
                        "Not use http_proxy property or environment variable which is invalid: " + e.getMessage());
                con = url.openConnection();
            }
        } else {
            con = url.openConnection();
        }
        if (credentials != null) {
            String encoding = Base64.encode(credentials.getBytes("UTF-8"));
            con.setRequestProperty("Authorization", "Basic " + encoding);
        }
        if (proxyCredentials != null) {
            String encoding = Base64.encode(proxyCredentials.getBytes("UTF-8"));
            con.setRequestProperty("Proxy-Authorization", "Basic " + encoding);
        }
        if (con instanceof HttpsURLConnection && sslSocketFactory != null) {
            ((HttpsURLConnection) con).setSSLSocketFactory(sslSocketFactory);
        }
        return con;
    }

    /**
     * Check if given URL is in the exclusion list defined by the no_proxy environment variable.
     * On most *NIX system wildcards are not supported but if one top domain is added, all related subdomains will also
     * be ignored. Both "mit.edu" and ".mit.edu" are valid syntax.
     * http://www.gnu.org/software/wget/manual/html_node/Proxies.html
     *
     * Regexp:
     * - \Q and \E: https://docs.oracle.com/javase/7/docs/api/java/util/regex/Pattern.html
     * - To match IPV4/IPV/FQDN: Regular Expressions Cookbook, 2nd Edition (ISBN: 9781449327453)
     *
     * Warning: this method won't match shortened representation of IPV6 address
     */
    static boolean inNoProxyEnvVar(String host) {
        String noProxy = System.getenv("no_proxy");
        if (noProxy != null) {
            noProxy = noProxy.trim()
                    // Remove spaces
                    .replaceAll("\\s+", "")
                    // Convert .foobar.com to foobar.com
                    .replaceAll("((?<=^|,)\\.)*(([a-z0-9]+(-[a-z0-9]+)*\\.)+[a-z]{2,})(?=($|,))", "$2");

            if (!noProxy.isEmpty()) {
                // IPV4 and IPV6
                if (host.matches("^(?:[0-9]{1,3}\\.){3}[0-9]{1,3}$") || host
                        .matches("^(?:[a-fA-F0-9]{1,4}:){7}[a-fA-F0-9]{1,4}$")) {
                    return noProxy.matches(".*(^|,)\\Q" + host + "\\E($|,).*");
                } else {
                    int depth = 0;
                    // Loop while we have a valid domain name: acme.com
                    // We add a safeguard to avoid a case where the host would always be valid because the regex would
                    // for example fail to remove subdomains.
                    // According to Wikipedia (no RFC defines it), 128 is the max number of subdivision for a valid
                    // FQDN:
                    // https://en.wikipedia.org/wiki/Subdomain#Overview
                    while (host.matches("^([a-z0-9]+(-[a-z0-9]+)*\\.)+[a-z]{2,}$") && depth < 128) {
                        ++depth;
                        // Check if the no_proxy contains the host
                        if (noProxy.matches(".*(^|,)\\Q" + host + "\\E($|,).*")) {
                            return true;
                        }
                        // Remove first subdomain: master.jenkins.acme.com -> jenkins.acme.com
                        else {
                            host = host.replaceFirst("^[a-z0-9]+(-[a-z0-9]+)*\\.", "");
                        }
                    }
                }
            }
        }

        return false;
    }

    @CheckForNull
    private static List<String> header(@Nonnull HttpURLConnection connection, String... headerNames) {
        Map<String, List<String>> headerFields = connection.getHeaderFields();
        for (String headerName : headerNames) {
            for (String headerField : headerFields.keySet()) {
                if (headerField != null && headerField.equalsIgnoreCase(headerName)) {
                    return headerFields.get(headerField);
                }
            }
        }
        return null;
    }

    @CheckForNull
    private static String first(@CheckForNull List<String> values) {
        return values == null || values.isEmpty() ? null : values.get(0);
    }

    @Nonnull
    private static String defaultString(@CheckForNull String value, @Nonnull String defaultValue) {
        return value == null ? defaultValue : value;
    }
}<|MERGE_RESOLUTION|>--- conflicted
+++ resolved
@@ -318,11 +318,7 @@
                         return;
                     }
                     LOGGER.log(Level.INFO,
-<<<<<<< HEAD
-                            "Master isn't ready to talk to us on {0}. Will try again: response code={1}",
-=======
-                            "Master isn''t ready to talk to us on {0}. Will retry again: response code={1}",
->>>>>>> 0a4dfb7c
+                            "Master isn''t ready to talk to us on {0}. Will try again: response code={1}",
                             new Object[]{url, con.getResponseCode()});
                 } catch (SocketTimeoutException | ConnectException | NoRouteToHostException e) {
                     LOGGER.log(INFO, "Failed to connect to the master. Will try again: {0} {1}",
