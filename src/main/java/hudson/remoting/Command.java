--- conflicted
+++ resolved
@@ -52,11 +52,7 @@
      * {@code null} if the cause is not recorded.
      */
     @CheckForNull
-<<<<<<< HEAD
     final Exception createdAt;
-=======
-    public final Exception createdAt;
->>>>>>> d5db382f
 
     // Prohibited to subclass outside of this package.
     Command() {
@@ -89,25 +85,21 @@
      *      The {@link Channel} of the remote system.
      * @throws ExecutionException Execution error
      */
-<<<<<<< HEAD
     abstract void execute(Channel channel) throws ExecutionException;
 
-    /** Consider calling {@link Channel#notifyWrite} afterwards. */
-=======
-    protected abstract void execute(Channel channel) throws ExecutionException;
 
     /**
      * Chains the {@link #createdAt} cause.
      * It will happen if and only if cause recording is enabled.
      * @param initCause Original Cause. {@code null} causes will be ignored
      */
-    protected final void chainCause(@CheckForNull Throwable initCause) {
+    final void chainCause(@CheckForNull Throwable initCause) {
         if (createdAt != null && initCause != null) {
             createdAt.initCause(initCause);
         }
     }
       
->>>>>>> d5db382f
+    /** Consider calling {@link Channel#notifyWrite} afterwards. */
     void writeTo(Channel channel, ObjectOutputStream oos) throws IOException {
         Channel old = Channel.setCurrent(channel);
         try {
