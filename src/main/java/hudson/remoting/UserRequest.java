/*
 * The MIT License
 *
 * Copyright (c) 2004-2009, Sun Microsystems, Inc., Kohsuke Kawaguchi
 *
 * Permission is hereby granted, free of charge, to any person obtaining a copy
 * of this software and associated documentation files (the "Software"), to deal
 * in the Software without restriction, including without limitation the rights
 * to use, copy, modify, merge, publish, distribute, sublicense, and/or sell
 * copies of the Software, and to permit persons to whom the Software is
 * furnished to do so, subject to the following conditions:
 *
 * The above copyright notice and this permission notice shall be included in
 * all copies or substantial portions of the Software.
 *
 * THE SOFTWARE IS PROVIDED "AS IS", WITHOUT WARRANTY OF ANY KIND, EXPRESS OR
 * IMPLIED, INCLUDING BUT NOT LIMITED TO THE WARRANTIES OF MERCHANTABILITY,
 * FITNESS FOR A PARTICULAR PURPOSE AND NONINFRINGEMENT. IN NO EVENT SHALL THE
 * AUTHORS OR COPYRIGHT HOLDERS BE LIABLE FOR ANY CLAIM, DAMAGES OR OTHER
 * LIABILITY, WHETHER IN AN ACTION OF CONTRACT, TORT OR OTHERWISE, ARISING FROM,
 * OUT OF OR IN CONNECTION WITH THE SOFTWARE OR THE USE OR OTHER DEALINGS IN
 * THE SOFTWARE.
 */
package hudson.remoting;

import edu.umd.cs.findbugs.annotations.SuppressFBWarnings;
import hudson.remoting.RemoteClassLoader.IClassLoader;
import hudson.remoting.ExportTable.ExportList;
import hudson.remoting.RemoteInvocationHandler.RPCRequest;

import java.io.ByteArrayInputStream;
import java.io.ByteArrayOutputStream;
import java.io.IOException;
import java.io.ObjectOutputStream;
import java.io.Serializable;
import java.io.NotSerializableException;
import java.io.ObjectInputStream;
import java.util.logging.Level;
import java.util.logging.Logger;
import javax.annotation.CheckForNull;
import javax.annotation.Nonnull;
import org.jenkinsci.remoting.util.AnonymousClassWarnings;

/**
 * {@link Request} that can take {@link Callable} whose actual implementation
 * may not be known to the remote system in advance.
 *
 * <p>
 * This code assumes that the {@link Callable} object and all reachable code
 * are loaded by a single classloader.
 *
 * @author Kohsuke Kawaguchi
 */
final class UserRequest<RSP,EXC extends Throwable> extends Request<UserRequest.ResponseToUserRequest<RSP,EXC>,EXC> {

    private static final Logger LOGGER = Logger.getLogger(UserRequest.class.getName());

    private final byte[] request;

    @Nonnull
    @SuppressFBWarnings(value = "SE_BAD_FIELD", justification = "RemoteClassLoader.export() always returns a serializable instance, but we cannot check it statically due to the java.lang.reflect.Proxy")
    private final IClassLoader classLoaderProxy;
    private final String toString;
    /**
     * Objects exported by the request. This value will remain local
     * and won't be sent over to the remote side.
     */
    @SuppressFBWarnings(value = "SE_TRANSIENT_FIELD_NOT_RESTORED", justification = "We're fine with default null")
    private transient final ExportList exports;

    /**
     * Creates a user request to be executed on the remote side.
     * @param local Channel, for which the request should be executed
     * @param c Command to be executed
     * @throws IOException The command cannot be serialized
     */
    public UserRequest(Channel local, Callable<?,EXC> c) throws IOException {
        this.toString = c.toString();
        if (local.isClosingOrClosed()) {
            Throwable createdAtValue = createdAt;
            if (createdAtValue == null) {
                // If Command API changes, the cause may be null here (e.g. if it stops recording cause by default)
                createdAtValue = new IllegalStateException("Command is created for the channel being interrupted");
            }
            throw new ChannelClosedException(local, "Cannot create UserRequest for channel " + local +
                    ". The channel is closed or being closed.", createdAtValue);
        }


        // Before serializing anything, check that we actually have a classloader for it
        final ClassLoader cl = getClassLoader(c);
        if (cl == null) {
            // If we cannot determine classloader on the local side, there is no sense to continue the request, because the proxy object won't be created
            // It will cause failure in UserRequest#perform()
            throw new IOException("Cannot determine classloader for the command " + toString);
        }

        // Serialize the command to the channel
        exports = local.startExportRecording();
        try {
            request = serialize(c,local);
        } finally {
            exports.stopRecording();
        }

        // TODO: We know that the classloader is always serializable, but there is no way to express it here in a compatible way \
        // (as well as to call instance off or whatever)
        this.classLoaderProxy = RemoteClassLoader.export(cl, local);
    }

    @Override
    public void checkIfCanBeExecutedOnChannel(Channel channel) throws IOException {
        // Default check for all requests
        super.checkIfCanBeExecutedOnChannel(channel);

        // We also do not want to run UserRequests when the channel is being closed
        if (channel.isClosingOrClosed()) {
            throw new ChannelClosedException(channel, "The request cannot be executed on channel " + channel + ". "
                    + "The channel is closing down or has closed down", channel.getCloseRequestCause());
        }
    }

    /**
     * Retrieves classloader for the callable.
     * For {@link DelegatingCallable} the method will try to retrieve a classloader specified there.
     * If it is not available, a classloader from the class will be tried.
     * If it is not available as well, {@link ClassLoader#getSystemClassLoader()} will be used
     * @param c Callable
     * @return Classloader from the callable. May be {@code null} if all attempts to retrieve the classloader return {@code null}.
     */
    @CheckForNull
    /*package*/ static ClassLoader getClassLoader(@Nonnull Callable<?,?> c) {
        ClassLoader result = null;
<<<<<<< HEAD

=======
        
>>>>>>> 27d25957
        if(c instanceof DelegatingCallable) {
            result =((DelegatingCallable)c).getClassLoader();
        }
        if (result == null) {
            result = c.getClass().getClassLoader();
        }

        if (result == null) {
            result = ClassLoader.getSystemClassLoader();
        }

        return result;
    }

    private static boolean workaroundDone = false;
    @Override
    protected ResponseToUserRequest<RSP,EXC> perform(Channel channel) throws EXC {
        try {
            ClassLoader cl = channel.importedClassLoaders.get(classLoaderProxy);

            // Allow forcibly load of a class, allows to workaround:
            // @See        https://issues.jenkins-ci.org/browse/JENKINS-19445
            // @Related    https://issues.tmatesoft.com/issue/SGT-451
            // @Since 2.4
            final String clazz = System.getProperty(RemoteClassLoader.class.getName() + ".force", null);
            if ( clazz != null && !workaroundDone) {
                // Optimistic logging set.
                String eventMsg = "Loaded";
                Level logLevel = Level.INFO;
                // java.lang classes can only be instantiated by the bootstrap Classloader.
                // Guarantees that *all* threads with whatever Classloader in use, have the
                // same mutex instance:    an intance of java.lang.Class<java.lang.Object>
                synchronized(java.lang.Object.class)
                {
                    workaroundDone = true;
                    try {
                        Class.forName(clazz, true, cl);
                    } catch (final ClassNotFoundException cnfe) {
                        // not big deal, elevate log to warning and swallow exception
                        eventMsg = "Couldn't find";
                        logLevel = Level.WARNING;
                    }
                }
                final Logger logger = Logger.getLogger(RemoteClassLoader.class.getName());
                if( logger.isLoggable(logLevel) )
                {
                    logger.log(logLevel, "{0} class ''{1}'' using classloader: {2}", new Object[]{ eventMsg, clazz, cl.toString()} );
                }
            }

            RSP r = null;
            Channel oldc = Channel.setCurrent(channel);
            try {
                Object o;
                try {
                    o = deserialize(channel,request,cl);
                } catch (ClassNotFoundException e) {
                    throw new ClassNotFoundException("Failed to deserialize the Callable object. Perhaps you needed to implement DelegatingCallable?", e);
                } catch (RuntimeException e) {
                    // if the error is during deserialization, throw it in one of the types Channel.call will
                    // capture its call site stack trace. See
                    throw new Error("Failed to deserialize the Callable object.",e);
                }

                Callable<RSP,EXC> callable = (Callable<RSP,EXC>)o;
                if(!channel.isArbitraryCallableAllowed() && !(callable instanceof RPCRequest))
                    // if we allow restricted channel to execute arbitrary Callable, the remote JVM can pick up many existing
                    // Callable implementations (such as ones in Hudson's FilePath) and do quite a lot. So restrict that.
                    // OTOH, we need to allow RPCRequest so that method invocations on exported objects will go through.
                    throw new SecurityException("Execution of "+callable.toString()+" is prohibited because the channel is restricted");

                callable = channel.decorators.wrapUserRequest(callable);

                ClassLoader old = Thread.currentThread().getContextClassLoader();
                Thread.currentThread().setContextClassLoader(cl);
                // execute the service
                try {
                    r = callable.call();
                } finally {
                    Thread.currentThread().setContextClassLoader(old);
                }
            } catch (LinkageError e) {
                LOGGER.log(Level.WARNING, "LinkageError while performing " + toString(), e);
                throw e;
            } finally {
                Channel.setCurrent(oldc);
            }

            byte[] response = serialize(r,channel);
            return channel.remoteCapability.supportsProxyExceptionFallback() ? new NormalResponse<>(response) : new UserResponse<>(response,false);
        } catch (Throwable e) {
            // propagate this to the calling process
            try {
                if (channel.remoteCapability.supportsProxyExceptionFallback()) {
                    byte[] rawResponse = null;
                    try {
                        rawResponse = _serialize(e, channel);
                    } catch (NotSerializableException x) {
                        // OK
                    }
                    byte[] proxyResponse = serialize(new ProxyException(e), channel);
                    return new ExceptionResponse<>(rawResponse, proxyResponse);
                }
                // Remote side is old, so need to use less robust variant:
                byte[] response;
                try {
                    response = _serialize(e, channel);
                } catch (NotSerializableException x) {
                    // perhaps the thrown runtime exception is of type we can't handle
                    response = serialize(new ProxyException(e), channel);
                }
                return new UserResponse<RSP,EXC>(response,true);
            } catch (IOException x) {
                // throw it as a lower-level exception
                throw (EXC)x;
            }
        }
    }

    private byte[] _serialize(Object o, final Channel channel) throws IOException {
        Channel old = Channel.setCurrent(channel);
        try {
            ByteArrayOutputStream baos = new ByteArrayOutputStream();
            ObjectOutputStream oos;
            if (channel.remoteCapability.supportsMultiClassLoaderRPC())
                oos = new MultiClassLoaderSerializer.Output(channel,baos);
            else
                oos = AnonymousClassWarnings.checkingObjectOutputStream(baos);

            oos.writeObject(o);
            return baos.toByteArray();
        } finally {
            Channel.setCurrent(old);
        }
    }

    private byte[] serialize(Object o, Channel localChannel) throws IOException {
        try {
            return _serialize(o,localChannel);
        } catch( NotSerializableException e ) {
            IOException x = new IOException("Unable to serialize " + o);
            x.initCause(e);
            throw x;
        }
    }

    /*package*/ static Object deserialize(final Channel channel, byte[] data, ClassLoader defaultClassLoader) throws IOException, ClassNotFoundException {
        ByteArrayInputStream in = new ByteArrayInputStream(data);

        ObjectInputStream ois;
        if (channel.remoteCapability.supportsMultiClassLoaderRPC()) {
            // this code is coupled with the ObjectOutputStream subtype above
            ois = new MultiClassLoaderSerializer.Input(channel, in);
        } else {
            ois = new ObjectInputStreamEx(in, defaultClassLoader, channel.classFilter);
        }
        return ois.readObject();
    }

    public void releaseExports() {
        releaseExports(null);
    }

    /*package*/ void releaseExports(Throwable callSite) {
        exports.release(callSite);
    }

    public String toString() {
        return "UserRequest:"+toString;
    }

    private static final long serialVersionUID = 1L;

    interface ResponseToUserRequest<RSP,EXC extends Throwable> extends Serializable {
        /**
         * Deserializes the response byte stream into an object.
         */
        RSP retrieve(Channel channel, ClassLoader cl) throws IOException, ClassNotFoundException, EXC;
    }

    private static final class NormalResponse<RSP, EXC extends Throwable> implements ResponseToUserRequest<RSP, EXC> {
        private static final long serialVersionUID = 1L;
        private final byte[] response;
        NormalResponse(byte[] response) {
            this.response = response;
        }
        @SuppressWarnings("unchecked")
        @Override
        public RSP retrieve(Channel channel, ClassLoader cl) throws IOException, ClassNotFoundException, EXC {
            Channel old = Channel.setCurrent(channel);
            try {
                return (RSP) deserialize(channel, response, cl);
            } finally {
                Channel.setCurrent(old);
            }
        }
    }

    private static final class ExceptionResponse<RSP, EXC extends Throwable> implements ResponseToUserRequest<RSP, EXC> {
        private static final long serialVersionUID = 1L;
        private @CheckForNull final byte[] rawResponse;
        private final byte[] proxyResponse;
        ExceptionResponse(@CheckForNull byte[] rawResponse, byte[] proxyResponse) {
            this.rawResponse = rawResponse;
            this.proxyResponse = proxyResponse;
        }
        @SuppressWarnings("unchecked")
        @Override
        public RSP retrieve(Channel channel, ClassLoader cl) throws IOException, ClassNotFoundException, EXC {
            Channel old = Channel.setCurrent(channel);
            try {
                Throwable t = null;
                if (rawResponse != null) {
                    try {
                        t = (Throwable) deserialize(channel, rawResponse, cl);
                    } catch (Exception x) {
                        LOGGER.log(Level.FINE, "could not deserialize exception response", x);
                    }
                }
                if (t == null) {
                    t = (Throwable) deserialize(channel, proxyResponse, cl);
                }
                channel.attachCallSiteStackTrace(t);
                throw (EXC) t;
            } finally {
                Channel.setCurrent(old);
            }
        }
    }

}

/**
 * @deprecated Used only when we lack {@link Capability#supportsProxyExceptionFallback}.
 */
@Deprecated
final class UserResponse<RSP,EXC extends Throwable> implements UserRequest.ResponseToUserRequest<RSP, EXC> {
    private final byte[] response;
    private final boolean isException;

    public UserResponse(byte[] response, boolean isException) {
        this.response = response;
        this.isException = isException;
    }

    /**
     * Deserializes the response byte stream into an object.
     */
    public RSP retrieve(Channel channel, ClassLoader cl) throws IOException, ClassNotFoundException, EXC {
        Channel old = Channel.setCurrent(channel);
        try {
            Object o = UserRequest.deserialize(channel,response,cl);

            if(isException) {
                channel.attachCallSiteStackTrace((Throwable)o);
                throw (EXC) o;
            } else
                return (RSP) o;
        } finally {
            Channel.setCurrent(old);
        }
    }

    private static final long serialVersionUID = 1L;
}<|MERGE_RESOLUTION|>--- conflicted
+++ resolved
@@ -131,11 +131,6 @@
     @CheckForNull
     /*package*/ static ClassLoader getClassLoader(@Nonnull Callable<?,?> c) {
         ClassLoader result = null;
-<<<<<<< HEAD
-
-=======
-        
->>>>>>> 27d25957
         if(c instanceof DelegatingCallable) {
             result =((DelegatingCallable)c).getClassLoader();
         }
