--- conflicted
+++ resolved
@@ -18,8 +18,6 @@
 import java.util.Enumeration;
 import java.util.jar.JarFile;
 import java.util.jar.Manifest;
-import java.util.logging.Level;
-import java.util.logging.Logger;
 
 /**
  * Misc. I/O utilities
@@ -28,9 +26,6 @@
  */
 @Restricted(NoExternalUse.class)
 public class Util {
-
-    private static final Logger LOGGER = Logger.getLogger(Util.class.getName());
-
     /**
      * Gets the file name portion from a qualified '/'-separate resource path name.
      *
@@ -97,52 +92,6 @@
         return "    " + s.trim().replace("\n", "\n    ");
     }
 
-    /**
-<<<<<<< HEAD
-     * Gets URL connection.
-     * If http_proxy environment variable exists,  the connection uses the proxy.
-     * Credentials can be passed e.g. to support running Jenkins behind a (reverse) proxy requiring authorization
-     */
-    @SuppressFBWarnings(value = "URLCONNECTION_SSRF_FD", justification = "Used for retrieving the connection info from the server.")
-    public static URLConnection openURLConnection(URL url, String credentials, String proxyCredentials) throws IOException {
-        String httpProxy = null;
-        // If http.proxyHost property exists, openConnection() uses it.
-        if (System.getProperty("http.proxyHost") == null) {
-            httpProxy = System.getenv("http_proxy");
-        }
-        URLConnection con;
-        if (httpProxy != null && "http".equals(url.getProtocol()) && NoProxyEvaluator.shouldProxy(url.getHost())) {
-            try {
-                URL proxyUrl = new URL(httpProxy);
-                SocketAddress addr = new InetSocketAddress(proxyUrl.getHost(), proxyUrl.getPort());
-                Proxy proxy = new Proxy(Proxy.Type.HTTP, addr);
-                con = url.openConnection(proxy);
-            } catch (MalformedURLException e) {
-                LOGGER.log(Level.WARNING, "Not using http.proxyHost property or http_proxy environment variable which is invalid.", e);
-                con = url.openConnection();
-            }
-        } else {
-            con = url.openConnection();
-        }
-        if (credentials != null) {
-            String encoding = Base64.getEncoder().encodeToString(credentials.getBytes(StandardCharsets.UTF_8));
-            con.setRequestProperty("Authorization", "Basic " + encoding);
-        }
-        if (proxyCredentials != null) {
-            String encoding = Base64.getEncoder().encodeToString(proxyCredentials.getBytes(StandardCharsets.UTF_8));
-            con.setRequestProperty("Proxy-Authorization", "Basic " + encoding);
-        }
-        return con;
-=======
-     * @deprecated Use {@link Files#createDirectories(java.nio.file.Path, java.nio.file.attribute.FileAttribute...)} instead.
-     */
-    @Deprecated
-    static void mkdirs(@NonNull File file) throws IOException {
-        if (file.isDirectory()) return;
-        Files.createDirectories(PathUtils.fileToPath(file));
->>>>>>> 207ec082
-    }
-
     static public String getVersion() {
         String version = "unknown";
         try {
