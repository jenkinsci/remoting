package hudson.remoting;

import org.jvnet.animal_sniffer.IgnoreJRERequirement;

import java.io.ByteArrayOutputStream;
import java.io.File;
import java.io.FileOutputStream;
import java.io.IOException;
import java.io.InputStream;
import java.io.OutputStream;
import java.net.InetSocketAddress;
import java.net.ProxySelector;
import java.net.URI;
import java.net.URLConnection;
import java.net.MalformedURLException;
import java.net.Proxy;
import java.net.SocketAddress;
import java.net.URL;
import javax.annotation.Nonnull;
import javax.net.ssl.HttpsURLConnection;
import javax.net.ssl.SSLSocketFactory;
import java.nio.file.Files;
import java.util.Iterator;

/**
 * Misc. I/O utilities
 *
 * @author Kohsuke Kawaguchi
 */
class Util {
    /**
     * Gets the file name portion from a qualified '/'-separate resource path name.
     *
     * Acts like basename(1)
     */
    static String getBaseName(String path) {
        return path.substring(path.lastIndexOf('/')+1);
    }

    static byte[] readFully(InputStream in) throws IOException {
        ByteArrayOutputStream baos = new ByteArrayOutputStream();
        copy(in,baos);
        return baos.toByteArray();
    }

    public static void copy(InputStream in, OutputStream out) throws IOException {
        try {
            byte[] buf = new byte[8192];
            int len;
            while((len=in.read(buf))>0)
                out.write(buf,0,len);
        } finally {
            in.close();
        }
    }

    static File makeResource(String name, byte[] image) throws IOException {
        File tmpFile = createTempDir();
        File resource = new File(tmpFile, name);
        resource.getParentFile().mkdirs();

        FileOutputStream fos = new FileOutputStream(resource);
        try {
            fos.write(image);
        } finally {
            fos.close();
        }

        deleteDirectoryOnExit(tmpFile);

        return resource;
    }

    static File createTempDir() throws IOException {
    	// work around sun bug 6325169 on windows
    	// see http://bugs.sun.com/bugdatabase/view_bug.do?bug_id=6325169
        int nRetry=0;
        while (true) {
            try {
                File tmpFile = File.createTempFile("jenkins-remoting", "");
                tmpFile.delete();
                tmpFile.mkdir();
                return tmpFile;
            } catch (IOException e) {
                if (nRetry++ < 100){
                    continue;
                }
                IOException nioe = new IOException("failed to create temp directory at default location, most probably at: "+System.getProperty("java.io.tmpdir"));
                nioe.initCause(e);
                throw nioe;
            }
        }
    }

    /** Instructs Java to recursively delete the given directory (dir) and its contents when the JVM exits.
     *  @param dir File  customer  representing directory to delete. If this file argument is not a directory, it will still
     *  be deleted. <p>
     *  The method works in Java 1.3, Java 1.4, Java 5.0 and Java 6.0; but it does not work with some early Java 6.0 versions
     *  See http://bugs.sun.com/bugdatabase/view_bug.do?bug_id=6437591
     */
    static void deleteDirectoryOnExit(final File dir) {
        // Delete this on exit.  Delete on exit requests are processed in REVERSE order
        dir.deleteOnExit();

        // If it's a directory, visit its children.  This recursive walk has to be done AFTER calling deleteOnExit
        // on the directory itself because Java deletes the files to be deleted on exit in reverse order.
        if (dir.isDirectory()) {
            File[] childFiles = dir.listFiles();
            if (childFiles != null) { // listFiles may return null if there's an IO error
                for (File f: childFiles) { deleteDirectoryOnExit(f); }
            }
        }
    }

    static String indent(String s) {
        return "    " + s.trim().replace("\n", "\n    ");
    }

    /**
     * Check if given URL is in the exclusion list defined by the no_proxy environment variable.
     * On most *NIX system wildcards are not supported but if one top domain is added, all related subdomains will also
     * be ignored. Both "mit.edu" and ".mit.edu" are valid syntax.
     * http://www.gnu.org/software/wget/manual/html_node/Proxies.html
     *
     * Regexp:
     * - \Q and \E: https://docs.oracle.com/javase/7/docs/api/java/util/regex/Pattern.html
     * - To match IPV4/IPV/FQDN: Regular Expressions Cookbook, 2nd Edition (ISBN: 9781449327453)
     *
     * Warning: this method won't match shortened representation of IPV6 address
     */
    static boolean inNoProxyEnvVar(@Nonnull  String host) {
        String noProxy = System.getenv("no_proxy");
        if (noProxy != null) {
            noProxy = noProxy.trim()
                    // Remove spaces
                    .replaceAll("\\s+", "")
                    // Convert .foobar.com to foobar.com
                    .replaceAll("((?<=^|,)\\.)*(([a-z0-9]+(-[a-z0-9]+)*\\.)+[a-z]{2,})(?=($|,))", "$2");

            if (!noProxy.isEmpty()) {
                // IPV4 and IPV6
                if (host.matches("^(?:[0-9]{1,3}\\.){3}[0-9]{1,3}$") || host.matches("^(?:[a-fA-F0-9]{1,4}:){7}[a-fA-F0-9]{1,4}$")) {
                    return noProxy.matches(".*(^|,)\\Q" + host + "\\E($|,).*");
                }
                else {
                    int depth = 0;
                    // Loop while we have a valid domain name: acme.com
                    // We add a safeguard to avoid a case where the host would always be valid because the regex would
                    // for example fail to remove subdomains.
                    // According to Wikipedia (no RFC defines it), 128 is the max number of subdivision for a valid FQDN:
                    // https://en.wikipedia.org/wiki/Subdomain#Overview
                    while (host.matches("^([a-z0-9]+(-[a-z0-9]+)*\\.)+[a-z]{2,}$") && depth < 128) {
                        ++depth;
                        // Check if the no_proxy contains the host
                        if (noProxy.matches(".*(^|,)\\Q" + host + "\\E($|,).*"))
                            return true;
                        // Remove first subdomain: master.jenkins.acme.com -> jenkins.acme.com
                        else
                            host = host.replaceFirst("^[a-z0-9]+(-[a-z0-9]+)*\\.", "");
                    }
                }
            }
        }

        return false;
    }

    /**
     * Gets URL connection.
     * If http_proxy environment variable exists,  the connection uses the proxy.
     * Credentials can be passed e.g. to support running Jenkins behind a (reverse) proxy requiring authorization
     */
    static URLConnection openURLConnection(URL url, String credentials, String proxyCredentials, SSLSocketFactory sslSocketFactory) throws IOException {
        String httpProxy = null;
        // If http.proxyHost property exists, openConnection() uses it.
        if (System.getProperty("http.proxyHost") == null) {
            httpProxy = System.getenv("http_proxy");
        }
        URLConnection con = null;
        if (httpProxy != null && "http".equals(url.getProtocol()) && !inNoProxyEnvVar(url.getHost())) {
            try {
                URL proxyUrl = new URL(httpProxy);
                SocketAddress addr = new InetSocketAddress(proxyUrl.getHost(), proxyUrl.getPort());
                Proxy proxy = new Proxy(Proxy.Type.HTTP, addr);
                con = url.openConnection(proxy);
            } catch (MalformedURLException e) {
                System.err.println("Not use http_proxy property or environment variable which is invalid: "+e.getMessage());
                con = url.openConnection();
            }
        } else {
            con = url.openConnection();
        }
        if (credentials != null) {
            String encoding = Base64.encode(credentials.getBytes("UTF-8"));
            con.setRequestProperty("Authorization", "Basic " + encoding);
        }
        if (proxyCredentials != null) {
            String encoding = Base64.encode(proxyCredentials.getBytes("UTF-8"));
            con.setRequestProperty("Proxy-Authorization", "Basic " + encoding);
        }
        if (con instanceof HttpsURLConnection && sslSocketFactory != null) {
            ((HttpsURLConnection) con).setSSLSocketFactory(sslSocketFactory);
        }
        return con;
    }

    /**
     * Gets URL connection.
     * If http_proxy environment variable exists,  the connection uses the proxy.
     * Credentials can be passed e.g. to support running Jenkins behind a (reverse) proxy requiring authorization
     */
    static URLConnection openURLConnection(URL url, String credentials, String proxyCredentials) throws IOException {
        return openURLConnection(url, credentials, proxyCredentials, null);
    }

    /**
     * Gets URL connection.
     * If http_proxy environment variable exists,  the connection uses the proxy.
     */
    static URLConnection openURLConnection(URL url) throws IOException {
        return openURLConnection(url, null, null, null);
    }

<<<<<<< HEAD
=======
    static InetSocketAddress getResolvedHttpProxyAddress(@Nonnull String host, int port) throws IOException {
        InetSocketAddress targetAddress = null;
        Iterator<Proxy> proxies = ProxySelector.getDefault().select(URI.create(String.format("http://%s:%d", host, port))).iterator();
        while (targetAddress == null && proxies.hasNext()) {
            Proxy proxy = proxies.next();
            if(proxy.type() == Proxy.Type.DIRECT) {
                break;
            }
            if(proxy.type() == Proxy.Type.HTTP) {
                final SocketAddress address = proxy.address();
                if (!(address instanceof InetSocketAddress)) {
                    System.err.println("Unsupported proxy address type " + (address != null ? address.getClass() : "null"));
                    continue;
                }
                InetSocketAddress proxyAddress = (InetSocketAddress) address;
                if(proxyAddress.isUnresolved())
                    proxyAddress = new InetSocketAddress(proxyAddress.getHostName(), proxyAddress.getPort());
                targetAddress = proxyAddress;
            }
        }
        if(targetAddress == null) {
            String httpProxy = System.getenv("http_proxy");
            if(httpProxy != null && !inNoProxyEnvVar(host)) {
                try {
                    URL url = new URL(httpProxy);
                    targetAddress = new InetSocketAddress(url.getHost(), url.getPort());
                } catch (MalformedURLException e) {
                    System.err.println("Not use http_proxy environment variable which is invalid: "+e.getMessage());
                }
            }
        }
        return targetAddress;
    }

>>>>>>> 4f010880
    @IgnoreJRERequirement @SuppressWarnings("Since15")
    static void mkdirs(@Nonnull File file) throws IOException {
        if (file.isDirectory()) return;

        try {
            Class.forName("java.nio.file.Files");
            Files.createDirectories(file.toPath());
            return;
        } catch (ClassNotFoundException e) {
            // JDK6
        } catch (ExceptionInInitializerError e) {
            // JDK7 on multibyte encoding (http://bugs.java.com/bugdatabase/view_bug.do?bug_id=7050570)
        }

        // Fallback
        if (!file.mkdirs()) {
            if (!file.isDirectory()) {
                throw new IOException("Directory not created");
            }
        }
    }
}<|MERGE_RESOLUTION|>--- conflicted
+++ resolved
@@ -221,43 +221,6 @@
         return openURLConnection(url, null, null, null);
     }
 
-<<<<<<< HEAD
-=======
-    static InetSocketAddress getResolvedHttpProxyAddress(@Nonnull String host, int port) throws IOException {
-        InetSocketAddress targetAddress = null;
-        Iterator<Proxy> proxies = ProxySelector.getDefault().select(URI.create(String.format("http://%s:%d", host, port))).iterator();
-        while (targetAddress == null && proxies.hasNext()) {
-            Proxy proxy = proxies.next();
-            if(proxy.type() == Proxy.Type.DIRECT) {
-                break;
-            }
-            if(proxy.type() == Proxy.Type.HTTP) {
-                final SocketAddress address = proxy.address();
-                if (!(address instanceof InetSocketAddress)) {
-                    System.err.println("Unsupported proxy address type " + (address != null ? address.getClass() : "null"));
-                    continue;
-                }
-                InetSocketAddress proxyAddress = (InetSocketAddress) address;
-                if(proxyAddress.isUnresolved())
-                    proxyAddress = new InetSocketAddress(proxyAddress.getHostName(), proxyAddress.getPort());
-                targetAddress = proxyAddress;
-            }
-        }
-        if(targetAddress == null) {
-            String httpProxy = System.getenv("http_proxy");
-            if(httpProxy != null && !inNoProxyEnvVar(host)) {
-                try {
-                    URL url = new URL(httpProxy);
-                    targetAddress = new InetSocketAddress(url.getHost(), url.getPort());
-                } catch (MalformedURLException e) {
-                    System.err.println("Not use http_proxy environment variable which is invalid: "+e.getMessage());
-                }
-            }
-        }
-        return targetAddress;
-    }
-
->>>>>>> 4f010880
     @IgnoreJRERequirement @SuppressWarnings("Since15")
     static void mkdirs(@Nonnull File file) throws IOException {
         if (file.isDirectory()) return;
