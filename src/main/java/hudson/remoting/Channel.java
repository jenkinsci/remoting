--- conflicted
+++ resolved
@@ -551,21 +551,14 @@
         transport.setup(this, new CommandReceiver() {
             public void handle(Command cmd) {
                 commandsReceived++;
-<<<<<<< HEAD
-                lastCommandReceivedAt = System.currentTimeMillis();
-                if (logger.isLoggable(Level.FINE))
-                    logger.fine("Received " + cmd);   
-                try(Timeout t = Timeout.optLimit(cmd.getExecutionTimeout())) {
-=======
                 long receivedAt = System.currentTimeMillis();
                 lastCommandReceivedAt = receivedAt;
                 if (logger.isLoggable(Level.FINE)) {
                     logger.fine("Received " + cmd);
-                } else if (logger.isLoggable(Level.FINER)) {
+                }
+
+                try(Timeout t = Timeout.optLimit(cmd.getExecutionTimeout())) {
                     logger.log(Level.FINER, "Received command " + cmd, cmd.createdAt);
-                }
-                try {
->>>>>>> 239f6358
                     cmd.execute(Channel.this);
                     if (logger.isLoggable(Level.FINE)) {
                         logger.log(Level.FINE, "Completed command {0}. It took {1}ms", new Object[] {cmd, System.currentTimeMillis() - receivedAt});
@@ -904,21 +897,18 @@
      */
     public <V,T extends Throwable>
     V call(Callable<V,T> callable) throws IOException, T, InterruptedException {
-<<<<<<< HEAD
         return call(callable, UserRequest.DEFAULT_PERFORM_TIMEOUT, UserRequest.DEFAULT_EXECUTION_TIMEOUT);
     }
     
     public <V,T extends Throwable>
     V call(@Nonnull Callable<V,T> callable, @CheckForNull Duration performTimeout, @CheckForNull Duration executionTimeout) 
             throws IOException, T, InterruptedException {
-=======
         if (isClosingOrClosed()) {
             // No reason to even try performing a user request
             throw new ChannelClosedException("Remote call on " + name + " failed. "
                     + "The channel is closing down or has closed down", getCloseRequestCause());
         }
         
->>>>>>> 239f6358
         UserRequest<V,T> request=null;
         try(Timeout t = Timeout.optLimit(executionTimeout)) {
             request = new UserRequest<V, T>(this, callable, performTimeout, executionTimeout);
