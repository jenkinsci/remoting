--- conflicted
+++ resolved
@@ -1135,12 +1135,9 @@
         }
 
         @Override
-<<<<<<< HEAD
-=======
         @SuppressFBWarnings(
                 value = "URLCONNECTION_SSRF_FD",
                 justification = "This is only used for managing the jar cache as files.")
->>>>>>> 38c4b578
         public Map<String, ClassFile2> fetch3(String className) throws ClassNotFoundException {
             ClassFile2 cf = fetch4(className, null);
             Map<String, ClassFile2> all = new HashMap<>();
