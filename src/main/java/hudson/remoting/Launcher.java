/*
 * The MIT License
 *
 * Copyright (c) 2004-2010, Sun Microsystems, Inc., Kohsuke Kawaguchi
 *
 * Permission is hereby granted, free of charge, to any person obtaining a copy
 * of this software and associated documentation files (the "Software"), to deal
 * in the Software without restriction, including without limitation the rights
 * to use, copy, modify, merge, publish, distribute, sublicense, and/or sell
 * copies of the Software, and to permit persons to whom the Software is
 * furnished to do so, subject to the following conditions:
 *
 * The above copyright notice and this permission notice shall be included in
 * all copies or substantial portions of the Software.
 *
 * THE SOFTWARE IS PROVIDED "AS IS", WITHOUT WARRANTY OF ANY KIND, EXPRESS OR
 * IMPLIED, INCLUDING BUT NOT LIMITED TO THE WARRANTIES OF MERCHANTABILITY,
 * FITNESS FOR A PARTICULAR PURPOSE AND NONINFRINGEMENT. IN NO EVENT SHALL THE
 * AUTHORS OR COPYRIGHT HOLDERS BE LIABLE FOR ANY CLAIM, DAMAGES OR OTHER
 * LIABILITY, WHETHER IN AN ACTION OF CONTRACT, TORT OR OTHERWISE, ARISING FROM,
 * OUT OF OR IN CONNECTION WITH THE SOFTWARE OR THE USE OR OTHER DEALINGS IN
 * THE SOFTWARE.
 */
package hudson.remoting;

import edu.umd.cs.findbugs.annotations.SuppressFBWarnings;
import hudson.remoting.Channel.Mode;
import org.jenkinsci.remoting.engine.WorkDirManager;
import org.jenkinsci.remoting.util.IOUtils;
import org.jenkinsci.remoting.util.PathUtils;
import org.jenkinsci.remoting.util.https.NoCheckHostnameVerifier;
import org.jenkinsci.remoting.util.https.NoCheckTrustManager;
import org.kohsuke.args4j.CmdLineException;
import org.kohsuke.args4j.CmdLineParser;
import org.kohsuke.args4j.Option;
import org.w3c.dom.Document;
import org.w3c.dom.NodeList;
import org.xml.sax.SAXException;

import javax.annotation.CheckForNull;
import javax.annotation.Nonnull;
import javax.crypto.Cipher;
import javax.crypto.spec.IvParameterSpec;
import javax.crypto.spec.SecretKeySpec;
import javax.net.ssl.HttpsURLConnection;
import javax.net.ssl.SSLContext;
import javax.net.ssl.SSLHandshakeException;
import javax.net.ssl.SSLSocketFactory;
import javax.net.ssl.TrustManager;
import javax.net.ssl.TrustManagerFactory;
import javax.xml.XMLConstants;
import javax.xml.parsers.DocumentBuilder;
import javax.xml.parsers.DocumentBuilderFactory;
import javax.xml.parsers.ParserConfigurationException;
import java.io.BufferedInputStream;
import java.io.BufferedOutputStream;
import java.io.ByteArrayInputStream;
import java.io.ByteArrayOutputStream;
import java.io.Closeable;
import java.io.Console;
import java.io.File;
import java.io.FileInputStream;
import java.io.FileWriter;
import java.io.IOException;
import java.io.InputStream;
import java.io.OutputStream;
import java.lang.reflect.Method;
import java.net.Authenticator;
import java.net.HttpURLConnection;
import java.net.InetSocketAddress;
import java.net.PasswordAuthentication;
import java.net.ServerSocket;
import java.net.Socket;
import java.net.URL;
import java.net.URLClassLoader;
import java.net.URLConnection;
import java.nio.charset.StandardCharsets;
import java.nio.file.Path;
import java.security.GeneralSecurityException;
import java.security.KeyManagementException;
import java.security.KeyStore;
import java.security.KeyStoreException;
import java.security.NoSuchAlgorithmException;
import java.security.NoSuchProviderException;
import java.security.PrivilegedActionException;
import java.security.SecureRandom;
import java.security.cert.CertificateException;
import java.security.cert.CertificateFactory;
import java.util.ArrayList;
import java.util.Base64;
import java.util.List;
import java.util.Locale;
import java.util.Properties;
import java.util.concurrent.ExecutorService;
import java.util.concurrent.Executors;
import java.util.logging.Level;
import java.util.logging.Logger;

/**
 * Entry point for running a {@link Channel}. This is the main method of the agent JVM.
 *
 * <p>
 * This class also defines several methods for
 * starting a channel on a fresh JVM.
 *
 * @author Kohsuke Kawaguchi
 */
@SuppressFBWarnings(value = "DM_EXIT", justification = "This class is runnable. It is eligible to exit in the case of wrong params")
public class Launcher {
    public Mode mode = Mode.BINARY;

    // no-op, but left for backward compatibility
    @Option(name="-ping")
    public boolean ping = true;

    /**
     * Specifies a destination for error logs.
     * If specified, this option overrides the default destination within {@link #workDir}.
     * If both this options and {@link #workDir} is not set, the log will not be generated.
     */
    @Option(name="-agentLog", aliases = {"-slaveLog"}, usage="Local agent error log destination (overrides workDir)")
    @CheckForNull
    public File agentLog = null;

    @Option(name="-text",usage="encode communication with the master with base64. " +
            "Useful for running agent over 8-bit unsafe protocol like telnet")
    public void setTextMode(boolean b) {
        mode = b?Mode.TEXT:Mode.BINARY;
        System.out.println("Running in "+mode.name().toLowerCase(Locale.ENGLISH)+" mode");
    }

    @Option(name="-jnlpUrl",usage="instead of talking to the master via stdin/stdout, " +
            "emulate a JNLP client by making a TCP connection to the master. " +
            "Connection parameters are obtained by parsing the JNLP file.")
    public URL agentJnlpURL = null;

    @Option(name="-jnlpCredentials",metaVar="USER:PASSWORD",usage="HTTP BASIC AUTH header to pass in for making HTTP requests.")
    public String agentJnlpCredentials = null;

    @Option(name="-secret", metaVar="HEX_SECRET", usage="Agent connection secret to use instead of -jnlpCredentials.")
    public String secret;

    @Option(name="-proxyCredentials",metaVar="USER:PASSWORD",usage="HTTP BASIC AUTH header to pass in for making HTTP authenticated proxy requests.")
    public String proxyCredentials = null;

    @Option(name="-cp",aliases="-classpath",metaVar="PATH",
            usage="add the given classpath elements to the system classloader.")
    @SuppressFBWarnings(value = "PATH_TRAVERSAL_IN", justification = "Parameter supplied by user / administrator.")
    public void addClasspath(String pathList) throws Exception {
        Method $addURL = URLClassLoader.class.getDeclaredMethod("addURL", URL.class);
        $addURL.setAccessible(true);

        for(String token : pathList.split(File.pathSeparator))
            $addURL.invoke(ClassLoader.getSystemClassLoader(),new File(token).toURI().toURL());

        // fix up the system.class.path to pretend that those jar files
        // are given through CLASSPATH or something.
        // some tools like JAX-WS RI and Hadoop relies on this.
        System.setProperty("java.class.path",System.getProperty("java.class.path")+File.pathSeparatorChar+pathList);
    }

    @Option(name="-tcp",usage="instead of talking to the master via stdin/stdout, " +
            "listens to a random local port, write that port number to the given file, " +
            "then wait for the master to connect to that port.")
    public File tcpPortFile=null;


    @Option(name="-auth",metaVar="user:pass",usage="If your Jenkins is security-enabled, specify a valid user name and password.")
    public String auth = null;

    /**
     * @since 2.24
     */
    @CheckForNull
    @Option(name="-jar-cache",metaVar="DIR",usage="Cache directory that stores jar files sent from the master")
    public File jarCache = null;

    /**
     * Specified location of the property file with JUL settings.
     * @since 3.8
     */
    @CheckForNull
    @Option(name="-loggingConfig",usage="Path to the property file with java.util.logging settings")
    public File loggingConfigFilePath = null;

    @Option(name = "-cert",
            usage = "Specify additional X.509 encoded PEM certificates to trust when connecting to Jenkins " +
                    "root URLs. If starting with @ then the remainder is assumed to be the name of the " +
                    "certificate file to read.", forbids = "-noCertificateCheck")
    public List<String> candidateCertificates;

    /**
     * Disables HTTPs Certificate validation of the server when using {@link org.jenkinsci.remoting.engine.JnlpAgentEndpointResolver}.
     * This option is managed by the {@code -noCertificateCheck} option.
     */
    private boolean noCertificateCheck = false;

    public InetSocketAddress connectionTarget = null;

    @Option(name="-connectTo",usage="make a TCP connection to the given host and port, then start communication.",metaVar="HOST:PORT")
    public void setConnectTo(String target) {
        String[] tokens = target.split(":");
        if(tokens.length!=2) {
            System.err.println("Illegal parameter: "+target);
            System.exit(1);
        }
        connectionTarget = new InetSocketAddress(tokens[0],Integer.parseInt(tokens[1]));
    }

    /**
     * Bypass HTTPS security check by using free-for-all trust manager.
     *
     * @param ignored
     *      This is ignored.
     */
    @Option(name="-noCertificateCheck", forbids = "-cert")
    public void setNoCertificateCheck(boolean ignored) throws NoSuchAlgorithmException, KeyManagementException {
        System.out.println("Skipping HTTPS certificate checks altogether. Note that this is not secure at all.");

        this.noCertificateCheck = true;
        SSLContext context = SSLContext.getInstance("TLS");
        context.init(null, new TrustManager[]{new NoCheckTrustManager()}, new java.security.SecureRandom());
        HttpsURLConnection.setDefaultSSLSocketFactory(context.getSocketFactory());
        // bypass host name check, too.
        HttpsURLConnection.setDefaultHostnameVerifier(new NoCheckHostnameVerifier());
    }

    @Option(name="-noReconnect",usage="Doesn't try to reconnect when a communication fail, and exit instead")
    public boolean noReconnect = false;

    @Option(name = "-noKeepAlive",
            usage = "Disable TCP socket keep alive on connection to the master.")
    public boolean noKeepAlive = false;

    /**
     * Specifies a default working directory of the remoting instance.
     * If specified, this directory will be used to store logs, JAR cache, etc.
     * <p>
     * In order to retain compatibility, the option is disabled by default.
     * <p>
     * Jenkins specifics: This working directory is expected to be equal to the agent root specified in Jenkins configuration.
     * @since 3.8
     */
    @Option(name = "-workDir",
            usage = "Declares the working directory of the remoting instance (stores cache and logs by default)")
    @CheckForNull
    public File workDir = null;

    /**
     * Specifies a directory within {@link #workDir}, which stores all the remoting-internal files.
     * <p>
     * This option is not expected to be used frequently, but it allows remoting users to specify a custom
     * storage directory if the default {@code remoting} directory is consumed by other stuff.
     * @since 3.8
     */
    @Option(name = "-internalDir",
            usage = "Specifies a name of the internal files within a working directory ('remoting' by default)",
            depends = "-workDir")
    @Nonnull
    public String internalDir = WorkDirManager.DirType.INTERNAL_DIR.getDefaultLocation();

    /**
     * Fail the initialization if the workDir or internalDir are missing.
     * This option presumes that the workspace structure gets initialized previously in order to ensure that we do not start up with a borked instance
     * (e.g. if a filesystem mount gets disconnected).
     * @since 3.8
     */
    @Option(name = "-failIfWorkDirIsMissing",
            usage = "Fails the initialization if the requested workDir or internalDir are missing ('false' by default)",
            depends = "-workDir")
    @Nonnull
    public boolean failIfWorkDirIsMissing = WorkDirManager.DEFAULT_FAIL_IF_WORKDIR_IS_MISSING;
    
    /**
     * Shows help message and then exits
     * @since 3.36
     */
    @Option(name="-help",usage="Show this help message")
    public boolean showHelp = false;

    /**
     * Shows version information and then exits
     * @since 3.36
     */
    @Option(name="-version",usage="Shows the version of the remoting jar and then exits")
    public boolean showVersion = false;


    public static void main(String... args) throws Exception {
        Launcher launcher = new Launcher();
        CmdLineParser parser = new CmdLineParser(launcher);
        try {
            parser.parseArgument(args);
            if (launcher.showHelp && !launcher.showVersion) {
                parser.printUsage(System.out);
                return;
            }
            launcher.run();
        } catch (CmdLineException e) {
            System.err.println(e.getMessage());
            System.err.println("java -jar agent.jar [options...]");
            parser.printUsage(System.err);
            System.err.println();
        }
    }

    @edu.umd.cs.findbugs.annotations.SuppressFBWarnings("DM_DEFAULT_ENCODING")    // log file, just like console output, should be in platform default encoding
    public void run() throws Exception {
        if (showVersion) {
            String version = Util.getVersion();
            if(version != null) {
                System.out.println(version);
            }
            return;
        }

        // Create and verify working directory and logging
        // TODO: The pass-through for the JNLP mode has been added in JENKINS-39817. But we still need to keep this parameter in
        // consideration for other modes (TcpServer, TcpClient, etc.) to retain the legacy behavior.
        // On the other hand, in such case there is no need to invoke WorkDirManager and handle the double initialization logic
        final WorkDirManager workDirManager = WorkDirManager.getInstance();
        final Path internalDirPath = workDirManager.initializeWorkDir(workDir, internalDir, failIfWorkDirIsMissing);
        if (agentLog != null) {
            workDirManager.disable(WorkDirManager.DirType.LOGS_DIR);
        }
        if (loggingConfigFilePath != null) {
            workDirManager.setLoggingConfig(loggingConfigFilePath);
        }
        workDirManager.setupLogging(internalDirPath, agentLog != null ? PathUtils.fileToPath(agentLog) : null);

        if(auth!=null) {
            final int idx = auth.indexOf(':');
            if(idx<0)   throw new CmdLineException(null, "No ':' in the -auth option", null);
            Authenticator.setDefault(new Authenticator() {
                @Override public PasswordAuthentication getPasswordAuthentication() {
                    return new PasswordAuthentication(auth.substring(0,idx), auth.substring(idx+1).toCharArray());
                }
            });
        }
        if (candidateCertificates != null && !candidateCertificates.isEmpty()) {
            HttpsURLConnection.setDefaultSSLSocketFactory(getSSLSocketFactory());
        }
        if(connectionTarget!=null) {
            runAsTcpClient();
        } else
        if(agentJnlpURL !=null) {
            List<String> jnlpArgs = parseJnlpArguments();
            if (jarCache != null) {
              jnlpArgs.add("-jar-cache");
              jnlpArgs.add(jarCache.getPath());
            }
            if (this.noReconnect) {
                jnlpArgs.add("-noreconnect");
            }
            if (this.noKeepAlive) {
                jnlpArgs.add("-noKeepAlive");
            }
            if (agentLog != null) {
                jnlpArgs.add("-agentLog");
                jnlpArgs.add(agentLog.getPath());
            }
            if (loggingConfigFilePath != null) {
                jnlpArgs.add("-loggingConfig");
                jnlpArgs.add(loggingConfigFilePath.getAbsolutePath());
            }
            if (this.workDir != null) {
                jnlpArgs.add("-workDir");
                jnlpArgs.add(workDir.getAbsolutePath());
                jnlpArgs.add("-internalDir");
                jnlpArgs.add(internalDir);
                if (failIfWorkDirIsMissing) {
                    jnlpArgs.add("-failIfWorkDirIsMissing");
                }
            }
            if (candidateCertificates != null && !candidateCertificates.isEmpty()) {
                for (String c: candidateCertificates) {
                    jnlpArgs.add("-cert");
                    jnlpArgs.add(c);
                }
            }
            if (noCertificateCheck) {
                // Generally it is not required since the default settings have been changed anyway.
                // But we set it up just in case there are overrides somewhere in the logic
                jnlpArgs.add("-disableHttpsCertValidation");
            }
            try {
                hudson.remoting.jnlp.Main._main(jnlpArgs.toArray(new String[jnlpArgs.size()]));
            } catch (CmdLineException e) {
                System.err.println("JNLP file "+ agentJnlpURL +" has invalid arguments: "+jnlpArgs);
                System.err.println("Most likely a configuration error in the master");
                System.err.println(e.getMessage());
                System.exit(1);
            }
        } else
        if(tcpPortFile!=null) {
            runAsTcpServer();
        } else {
            runWithStdinStdout();
        }
        System.exit(0);
    }

    @CheckForNull
    @SuppressFBWarnings(value = "PATH_TRAVERSAL_IN", justification = "Parameter supplied by user / administrator.")
    private SSLSocketFactory getSSLSocketFactory()
            throws PrivilegedActionException, KeyStoreException, NoSuchProviderException, CertificateException,
            NoSuchAlgorithmException, IOException, KeyManagementException {
        SSLSocketFactory sslSocketFactory = null;
        if (candidateCertificates != null && !candidateCertificates.isEmpty()) {
            CertificateFactory factory;
            try {
                factory = CertificateFactory.getInstance("X.509");
            } catch (CertificateException e) {
                throw new IllegalStateException("Java platform specification mandates support for X.509", e);
            }
            KeyStore keyStore = Engine.getCacertsKeyStore();
            // load the keystore
            keyStore.load(null, null);
            int i = 0;
            for (String certOrAtFilename : candidateCertificates) {
                certOrAtFilename = certOrAtFilename.trim();
                byte[] cert;
                if (certOrAtFilename.startsWith("@")) {
                    File file = new File(certOrAtFilename.substring(1));
                    long length;
                    if (file.isFile()
                            && (length = file.length()) < 65536
                            && length > "-----BEGIN CERTIFICATE-----\n-----END CERTIFICATE-----".length()) {
                        FileInputStream fis = null;
                        try {
                            // we do basic size validation, if there are x509 certificates that have a PEM encoding
                            // larger
                            // than 64kb we can revisit the upper bound.
                            cert = new byte[(int) length];
                            fis = new FileInputStream(file);
                                int read = fis.read(cert);
                                if (cert.length != read) {
                                    LOGGER.log(Level.WARNING, "Only read {0} bytes from {1}, expected to read {2}",
                                            new Object[]{read, file, cert.length});
                                    // skip it
                                    continue;
                                }
                        } catch (IOException e) {
                            LOGGER.log(Level.WARNING, "Could not read certificate from " + file, e);
                            continue;
                        } finally {
                            IOUtils.closeQuietly(fis);
                        }
                    } else {
                        if (file.isFile()) {
                            LOGGER.log(Level.WARNING,
                                    "Could not read certificate from {0}. File size is not within " +
                                            "the expected range for a PEM encoded X.509 certificate",
                                    file.getAbsolutePath());
                        } else {
                            LOGGER.log(Level.WARNING, "Could not read certificate from {0}. File not found",
                                    file.getAbsolutePath());
                        }
                        continue;
                    }
                } else {
                    cert = certOrAtFilename.getBytes(StandardCharsets.US_ASCII);
                }
                try {
                    keyStore.setCertificateEntry(String.format("alias-%d", i++),
                            factory.generateCertificate(new ByteArrayInputStream(cert)));
                } catch (ClassCastException e) {
                    LOGGER.log(Level.WARNING, "Expected X.509 certificate from " + certOrAtFilename, e);
                } catch (CertificateException e) {
                    LOGGER.log(Level.WARNING, "Could not parse X.509 certificate from " + certOrAtFilename, e);
                }
            }
            // prepare the trust manager
            TrustManagerFactory trustManagerFactory =
                    TrustManagerFactory.getInstance(TrustManagerFactory.getDefaultAlgorithm());
            trustManagerFactory.init(keyStore);
            // prepare the SSL context
            SSLContext ctx = SSLContext.getInstance("TLS");
            ctx.init(null, trustManagerFactory.getTrustManagers(), null);
            // now we have our custom socket factory
            sslSocketFactory = ctx.getSocketFactory();
        }
        return sslSocketFactory;
    }

    /**
     * Parses the connection arguments from JNLP file given in the URL.
     */
    @SuppressFBWarnings(value = {"CIPHER_INTEGRITY", "STATIC_IV"}, justification = "Integrity not needed here. IV used for decryption only, loaded from encryptor.")
    public List<String> parseJnlpArguments() throws ParserConfigurationException, SAXException, IOException, InterruptedException {
        if (secret != null) {
            agentJnlpURL = new URL(agentJnlpURL + "?encrypt=true");
            if (agentJnlpCredentials != null) {
                throw new IOException("-jnlpCredentials and -secret are mutually exclusive");
            }
        }
        while (true) {
            URLConnection con = null;
            try {
                con = Util.openURLConnection(agentJnlpURL);
                if (con instanceof HttpURLConnection) {
                    HttpURLConnection http = (HttpURLConnection) con;
<<<<<<< HEAD
                    if  (slaveJnlpCredentials != null) {
                        String userPassword = slaveJnlpCredentials;
                        String encoding = Base64.getEncoder().encodeToString(userPassword.getBytes(StandardCharsets.UTF_8));
=======
                    if  (agentJnlpCredentials != null) {
                        String userPassword = agentJnlpCredentials;
                        String encoding = Base64.getEncoder().encodeToString(userPassword.getBytes("UTF-8"));
>>>>>>> e944993b
                        http.setRequestProperty("Authorization", "Basic " + encoding);
                    }
                    if (System.getProperty("proxyCredentials", proxyCredentials) != null) {
                        String encoding = Base64.getEncoder().encodeToString(System.getProperty("proxyCredentials", proxyCredentials).getBytes(StandardCharsets.UTF_8));
                        http.setRequestProperty("Proxy-Authorization", "Basic " + encoding);
                    }
                }
                con.connect();

                if (con instanceof HttpURLConnection) {
                    HttpURLConnection http = (HttpURLConnection) con;
                    if(http.getResponseCode()>=400)
                        // got the error code. report that (such as 401)
                        throw new IOException("Failed to load "+ agentJnlpURL +": "+http.getResponseCode()+" "+http.getResponseMessage());
                }

                Document dom;

                // check if this URL points to a .jnlp file
                String contentType = con.getHeaderField("Content-Type");
                String expectedContentType = secret == null ? "application/x-java-jnlp-file" : "application/octet-stream";
                InputStream input = con.getInputStream();
                if (secret != null) {
                    byte[] payload = toByteArray(input);
                    // the first 16 bytes (128bit) are initialization vector

                    try {
                        Cipher cipher = Cipher.getInstance("AES/CFB8/NoPadding");
                        cipher.init(Cipher.DECRYPT_MODE,
                                new SecretKeySpec(fromHexString(secret.substring(0, Math.min(secret.length(), 32))), "AES"),
                                new IvParameterSpec(payload,0,16));
                        byte[] decrypted = cipher.doFinal(payload,16,payload.length-16);
                        input = new ByteArrayInputStream(decrypted);
                    } catch (GeneralSecurityException x) {
                        throw new IOException("Failed to decrypt the JNLP file. Invalid secret key?", x);
                    }
                }
                if(contentType==null || !contentType.startsWith(expectedContentType)) {
                    // load DOM anyway, but if it fails to parse, that's probably because this is not an XML file to begin with.
                    try {
                        dom = loadDom(agentJnlpURL, input);
                    } catch (SAXException e) {
                        throw new IOException(agentJnlpURL +" doesn't look like a JNLP file; content type was "+contentType);
                    } catch (IOException e) {
                        throw new IOException(agentJnlpURL +" doesn't look like a JNLP file; content type was "+contentType);
                    }
                } else {
                    dom = loadDom(agentJnlpURL, input);
                }

                // exec into the JNLP launcher, to fetch the connection parameter through JNLP.
                NodeList argElements = dom.getElementsByTagName("argument");
                List<String> jnlpArgs = new ArrayList<String>();
                for( int i=0; i<argElements.getLength(); i++ )
                        jnlpArgs.add(argElements.item(i).getTextContent());
                if (agentJnlpCredentials != null) {
                    jnlpArgs.add("-credentials");
                    jnlpArgs.add(agentJnlpCredentials);
                }
                // force a headless mode
                jnlpArgs.add("-headless");
                return jnlpArgs;
            } catch (SSLHandshakeException e) {
                if(e.getMessage().contains("PKIX path building failed")) {
                    // invalid SSL certificate. One reason this happens is when the certificate is self-signed
                    IOException x = new IOException("Failed to validate a server certificate. If you are using a self-signed certificate, you can use the -noCertificateCheck option to bypass this check.", e);
                    throw x;
                } else
                    throw e;
            } catch (IOException e) {
                if (this.noReconnect)
<<<<<<< HEAD
                    throw new IOException("Failing to obtain " + slaveJnlpURL, e);
=======
                    throw (IOException)new IOException("Failing to obtain "+ agentJnlpURL).initCause(e);
>>>>>>> e944993b

                System.err.println("Failing to obtain "+ agentJnlpURL);
                e.printStackTrace(System.err);
                System.err.println("Waiting 10 seconds before retry");
                Thread.sleep(10*1000);
                // retry
            } finally {
                if (con instanceof HttpURLConnection) {
                    HttpURLConnection http = (HttpURLConnection) con;
                    http.disconnect();
                }
            }
        }
    }

    private byte[] toByteArray(InputStream input) throws IOException {
        ByteArrayOutputStream baos = new ByteArrayOutputStream();
        int c;
        while ((c = input.read()) != -1) {
            baos.write(c);
        }
        return baos.toByteArray();
    }

    // from hudson.Util
    private static byte[] fromHexString(String data) {
        byte[] r = new byte[data.length() / 2];
        for (int i = 0; i < data.length(); i += 2)
            r[i / 2] = (byte) Integer.parseInt(data.substring(i, i + 2), 16);
        return r;
    }

    private static Document loadDom(URL agentJnlpURL, InputStream is) throws ParserConfigurationException, SAXException, IOException {
        DocumentBuilderFactory dbf = DocumentBuilderFactory.newInstance();
        dbf.setFeature(XMLConstants.FEATURE_SECURE_PROCESSING, true);
        DocumentBuilder db = dbf.newDocumentBuilder();
        return db.parse(is, agentJnlpURL.toExternalForm());
    }

    /**
     * Listens on an ephemeral port, record that port number in a port file,
     * then accepts one TCP connection.
     */
    @Deprecated
    @SuppressFBWarnings(value = {"UNENCRYPTED_SERVER_SOCKET", "DM_DEFAULT_ENCODING"}, justification = "This is an old, insecure mechanism that should be removed. port number file should be in platform default encoding.")
    private void runAsTcpServer() throws IOException, InterruptedException {
        // if no one connects for too long, assume something went wrong
        // and avoid hanging forever
        ServerSocket ss = new ServerSocket(0,1);
        ss.setSoTimeout(30*1000);

        // write a port file to report the port number
        FileWriter w = new FileWriter(tcpPortFile);
        try {
            w.write(String.valueOf(ss.getLocalPort()));
        } finally {
            w.close();
        }

        // accept just one connection and that's it.
        // when we are done, remove the port file to avoid stale port file
        Socket s;
        try {
            s = ss.accept();
            ss.close();
        } finally {
            boolean deleted = tcpPortFile.delete();
            if (!deleted) {
                LOGGER.log(Level.WARNING, "Cannot delete the temporary TCP port file {0}", tcpPortFile);
            }
        }

        runOnSocket(s);
    }

    private void runOnSocket(Socket s) throws IOException, InterruptedException {
        // this prevents a connection from silently terminated by the router in between or the other peer
        // and that goes without unnoticed. However, the time out is often very long (for example 2 hours
        // by default in Linux) that this alone is enough to prevent that.
        s.setKeepAlive(true);
        // we take care of buffering on our own
        s.setTcpNoDelay(true);
        main(new BufferedInputStream(SocketChannelStream.in(s)),
             new BufferedOutputStream(SocketChannelStream.out(s)), mode,ping,
             jarCache != null ? new FileSystemJarCache(jarCache,true) : null);
    }

    /**
     * Connects to the given TCP port and then start running
     */
    @SuppressFBWarnings(value = "UNENCRYPTED_SOCKET", justification = "This implements an old, insecure connection mechanism.")
    @Deprecated
    private void runAsTcpClient() throws IOException, InterruptedException {
        // if no one connects for too long, assume something went wrong
        // and avoid hanging forever
        Socket s = new Socket(connectionTarget.getAddress(),connectionTarget.getPort());

        runOnSocket(s);
    }

    private void runWithStdinStdout() throws IOException, InterruptedException {
        // use stdin/stdout for channel communication
        ttyCheck();

        if (isWindows()) {
            /*
                To prevent the dead lock between GetFileType from _ioinit in C runtime and blocking read that ChannelReaderThread
                would do on stdin, load the crypto DLL first.

                This is a band-aid solution to the problem. Still searching for more fundamental fix.

                02f1e750 7c90d99a ntdll!KiFastSystemCallRet
                02f1e754 7c810f63 ntdll!NtQueryVolumeInformationFile+0xc
                02f1e784 77c2c9f9 kernel32!GetFileType+0x7e
                02f1e7e8 77c1f01d msvcrt!_ioinit+0x19f
                02f1e88c 7c90118a msvcrt!__CRTDLL_INIT+0xac
                02f1e8ac 7c91c4fa ntdll!LdrpCallInitRoutine+0x14
                02f1e9b4 7c916371 ntdll!LdrpRunInitializeRoutines+0x344
                02f1ec60 7c9164d3 ntdll!LdrpLoadDll+0x3e5
                02f1ef08 7c801bbd ntdll!LdrLoadDll+0x230
                02f1ef70 7c801d72 kernel32!LoadLibraryExW+0x18e
                02f1ef84 7c801da8 kernel32!LoadLibraryExA+0x1f
                02f1efa0 77de8830 kernel32!LoadLibraryA+0x94
                02f1f05c 6d3eb1be ADVAPI32!CryptAcquireContextA+0x512
                WARNING: Stack unwind information not available. Following frames may be wrong.
                02f1f13c 6d99c844 java_6d3e0000!Java_sun_security_provider_NativeSeedGenerator_nativeGenerateSeed+0x6e

                see http://weblogs.java.net/blog/kohsuke/archive/2009/09/28/reading-stdin-may-cause-your-jvm-hang
                for more details
             */
            new SecureRandom().nextBoolean();
        }

        // this will prevent programs from accidentally writing to System.out
        // and messing up the stream.
        OutputStream os = new StandardOutputStream();
        System.setOut(System.err);

        // System.in/out appear to be already buffered (at least that was the case in Linux and Windows as of Java6)
        // so we are not going to double-buffer these.
        main(System.in, os, mode, ping, jarCache != null ? new FileSystemJarCache(jarCache,true) : null);
    }

    /**
     * Checks if there is any {@link java.io.Console Console} object associated with JVM.
     * If yes, prints a warning to STDOUT.
     */
    private static void ttyCheck() {
        final Console console = System.console();
        if(console != null) {
            // we seem to be running from interactive console. issue a warning.
            // but since this diagnosis could be wrong, go on and do what we normally do anyway. Don't exit.
            System.out.println(
                    "WARNING: Are you running agent from an interactive console?\n" +
                            "If so, you are probably using it incorrectly.\n" +
                            "See https://wiki.jenkins.io/display/JENKINS/Launching+agent+from+console");
        }
    }

    public static void main(InputStream is, OutputStream os) throws IOException, InterruptedException {
        main(is,os,Mode.BINARY);
    }

    public static void main(InputStream is, OutputStream os, Mode mode) throws IOException, InterruptedException {
        main(is,os,mode,false);
    }

    /**
     * @deprecated
     *      Use {@link #main(InputStream, OutputStream, Mode, boolean, JarCache)}
     */
    @Deprecated
    public static void main(InputStream is, OutputStream os, Mode mode, boolean performPing) throws IOException, InterruptedException {
        main(is, os, mode, performPing, null);
    }
    /**
     *
     * @param cache JAR cache to be used.
     *              If {@code null}, a default value will be used.
     * @since 2.24
     */
    public static void main(InputStream is, OutputStream os, Mode mode, boolean performPing, @CheckForNull JarCache cache) throws IOException, InterruptedException {
        ExecutorService executor = Executors.newCachedThreadPool();
        ChannelBuilder cb = new ChannelBuilder("channel", executor)
                .withMode(mode)
                .withJarCacheOrDefault(cache);

        // expose StandardOutputStream as a channel property, which is a better way to make this available
        // to the user of Channel than Channel#getUnderlyingOutput()
        if (os instanceof StandardOutputStream)
            cb.withProperty(StandardOutputStream.class,os);

        Channel channel = cb.build(is, os);
        System.err.println("channel started");

        // Both settings are available since remoting-2.0
        long timeout = 1000 * Long.parseLong(
                System.getProperty("hudson.remoting.Launcher.pingTimeoutSec", "240")),
             interval = 1000 * Long.parseLong(
                System.getProperty("hudson.remoting.Launcher.pingIntervalSec", /* was "600" but this duplicates ChannelPinger */ "0"));
        Logger.getLogger(PingThread.class.getName()).log(Level.FINE, "performPing={0} timeout={1} interval={2}", new Object[] {performPing, timeout, interval});
        if (performPing && timeout > 0 && interval > 0) {
            new PingThread(channel, timeout, interval) {
                @Deprecated
                @Override
                protected void onDead() {
                    System.err.println("Ping failed. Terminating");
                    System.exit(-1);
                }
                @Override
                @SuppressFBWarnings(value = "INFORMATION_EXPOSURE_THROUGH_AN_ERROR_MESSAGE", justification = "Prints the agent-side message to the agent log before exiting.")
                protected void onDead(Throwable cause) {
                    System.err.println("Ping failed. Terminating");
                    cause.printStackTrace();
                    System.exit(-1);
                }
            }.start();
        }
        channel.join();
        System.err.println("channel stopped");
    }

    public static boolean isWindows() {
        return File.pathSeparatorChar==';';
    }

    private static String computeVersion() {
        Properties props = new Properties();
        InputStream is = Launcher.class.getResourceAsStream(JENKINS_VERSION_PROP_FILE);
        if (is == null) {
            LOGGER.log(Level.FINE, "Cannot locate the {0} resource file. Hudson/Jenkins version is unknown",
                    JENKINS_VERSION_PROP_FILE);
            return UNKNOWN_JENKINS_VERSION_STR;
        }

        try {
            props.load(is);
        } catch (IOException e) {
            e.printStackTrace();
        } finally {
            closeWithLogOnly(is, JENKINS_VERSION_PROP_FILE);
        }
        return props.getProperty("version", UNKNOWN_JENKINS_VERSION_STR);
    }

    private static void closeWithLogOnly(Closeable stream, String name) {
        try {
            stream.close();
        } catch (IOException ex) {
            LOGGER.log(Level.WARNING, "Cannot close the resource file " + name, ex);
        }
    }

    /**
     * Version number of Hudson this agent.jar is from.
     */
    public static final String VERSION = computeVersion();

    private static final String JENKINS_VERSION_PROP_FILE = "hudson-version.properties";
    private static final String UNKNOWN_JENKINS_VERSION_STR = "?";

    private static final Logger LOGGER = Logger.getLogger(Launcher.class.getName());
}<|MERGE_RESOLUTION|>--- conflicted
+++ resolved
@@ -500,15 +500,9 @@
                 con = Util.openURLConnection(agentJnlpURL);
                 if (con instanceof HttpURLConnection) {
                     HttpURLConnection http = (HttpURLConnection) con;
-<<<<<<< HEAD
-                    if  (slaveJnlpCredentials != null) {
-                        String userPassword = slaveJnlpCredentials;
-                        String encoding = Base64.getEncoder().encodeToString(userPassword.getBytes(StandardCharsets.UTF_8));
-=======
                     if  (agentJnlpCredentials != null) {
                         String userPassword = agentJnlpCredentials;
-                        String encoding = Base64.getEncoder().encodeToString(userPassword.getBytes("UTF-8"));
->>>>>>> e944993b
+                        String encoding = Base64.getEncoder().encodeToString(userPassword.getBytes(StandardCharsets.UTF_8));
                         http.setRequestProperty("Authorization", "Basic " + encoding);
                     }
                     if (System.getProperty("proxyCredentials", proxyCredentials) != null) {
@@ -580,13 +574,9 @@
                     throw e;
             } catch (IOException e) {
                 if (this.noReconnect)
-<<<<<<< HEAD
-                    throw new IOException("Failing to obtain " + slaveJnlpURL, e);
-=======
-                    throw (IOException)new IOException("Failing to obtain "+ agentJnlpURL).initCause(e);
->>>>>>> e944993b
-
-                System.err.println("Failing to obtain "+ agentJnlpURL);
+                    throw new IOException("Failed to obtain " + agentJnlpURL, e);
+
+                System.err.println("Failed to obtain "+ agentJnlpURL);
                 e.printStackTrace(System.err);
                 System.err.println("Waiting 10 seconds before retry");
                 Thread.sleep(10*1000);
