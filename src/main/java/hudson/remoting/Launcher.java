/*
 * The MIT License
 *
 * Copyright (c) 2004-2010, Sun Microsystems, Inc., Kohsuke Kawaguchi
 *
 * Permission is hereby granted, free of charge, to any person obtaining a copy
 * of this software and associated documentation files (the "Software"), to deal
 * in the Software without restriction, including without limitation the rights
 * to use, copy, modify, merge, publish, distribute, sublicense, and/or sell
 * copies of the Software, and to permit persons to whom the Software is
 * furnished to do so, subject to the following conditions:
 *
 * The above copyright notice and this permission notice shall be included in
 * all copies or substantial portions of the Software.
 *
 * THE SOFTWARE IS PROVIDED "AS IS", WITHOUT WARRANTY OF ANY KIND, EXPRESS OR
 * IMPLIED, INCLUDING BUT NOT LIMITED TO THE WARRANTIES OF MERCHANTABILITY,
 * FITNESS FOR A PARTICULAR PURPOSE AND NONINFRINGEMENT. IN NO EVENT SHALL THE
 * AUTHORS OR COPYRIGHT HOLDERS BE LIABLE FOR ANY CLAIM, DAMAGES OR OTHER
 * LIABILITY, WHETHER IN AN ACTION OF CONTRACT, TORT OR OTHERWISE, ARISING FROM,
 * OUT OF OR IN CONNECTION WITH THE SOFTWARE OR THE USE OR OTHER DEALINGS IN
 * THE SOFTWARE.
 */
package hudson.remoting;

import edu.umd.cs.findbugs.annotations.CheckForNull;
import edu.umd.cs.findbugs.annotations.NonNull;
import edu.umd.cs.findbugs.annotations.SuppressFBWarnings;
import hudson.remoting.Channel.Mode;
import org.jenkinsci.remoting.engine.JnlpAgentEndpointResolver;
import org.jenkinsci.remoting.engine.WorkDirManager;
import org.jenkinsci.remoting.util.PathUtils;
import org.kohsuke.args4j.Argument;
import org.kohsuke.args4j.CmdLineException;
import org.kohsuke.args4j.CmdLineParser;
import org.kohsuke.args4j.Option;
import org.w3c.dom.Document;
import org.w3c.dom.NodeList;
import org.xml.sax.SAXException;

import javax.crypto.Cipher;
import javax.crypto.spec.IvParameterSpec;
import javax.crypto.spec.SecretKeySpec;
import javax.net.ssl.SSLHandshakeException;
import javax.net.ssl.SSLSocketFactory;
import javax.xml.parsers.DocumentBuilder;
import javax.xml.parsers.DocumentBuilderFactory;
import javax.xml.parsers.ParserConfigurationException;
import java.io.BufferedInputStream;
import java.io.BufferedOutputStream;
import java.io.ByteArrayInputStream;
import java.io.Closeable;
import java.io.Console;
import java.io.File;
import java.io.FileInputStream;
import java.io.FileWriter;
import java.io.IOException;
import java.io.InputStream;
import java.io.OutputStream;
import java.lang.reflect.Method;
import java.net.HttpURLConnection;
import java.net.InetSocketAddress;
import java.net.ServerSocket;
import java.net.Socket;
import java.net.URL;
import java.net.URLClassLoader;
import java.net.URLConnection;
import java.nio.charset.StandardCharsets;
import java.nio.file.Path;
import java.security.GeneralSecurityException;
import java.security.KeyManagementException;
import java.security.NoSuchAlgorithmException;
import java.security.PrivilegedActionException;
import java.security.SecureRandom;
import java.security.cert.CertificateException;
import java.security.cert.CertificateFactory;
import java.security.cert.X509Certificate;
import java.util.ArrayList;
<<<<<<< HEAD
=======
import java.util.HashSet;
>>>>>>> 207ec082
import java.util.List;
import java.util.Locale;
import java.util.Map;
import java.util.Properties;
import java.util.concurrent.ExecutorService;
import java.util.concurrent.Executors;
import java.util.concurrent.TimeUnit;
import java.util.logging.Level;
import java.util.logging.Logger;

/**
 * Entry point for running a {@link Channel}. This is the main method of the agent JVM.
 *
 * <p>
 * This class also defines several methods for
 * starting a channel on a fresh JVM.
 *
 * @author Kohsuke Kawaguchi
 */
@SuppressFBWarnings(value = "DM_EXIT", justification = "This class is runnable. It is eligible to exit in the case of wrong params")
public class Launcher {
    public Mode mode = Mode.BINARY;

    // no-op, but left for backward compatibility
    @Option(name="-ping")
    public boolean ping = true;

    /**
     * Specifies a destination for error logs.
     * If specified, this option overrides the default destination within {@link #workDir}.
     * If both this options and {@link #workDir} is not set, the log will not be generated.
     * @since 3.8
     */
    @Option(name="-agentLog", usage="Local agent error log destination (overrides workDir)")
    @CheckForNull
    public File agentLog = null;

    @Option(name="-text",usage="encode communication with the controller with base64. " +
            "Useful for running agent over 8-bit unsafe protocol like telnet")
    public void setTextMode(boolean b) {
        mode = b?Mode.TEXT:Mode.BINARY;
        System.out.println("Running in "+mode.name().toLowerCase(Locale.ENGLISH)+" mode");
    }

    /**
     * @deprecated use {@link #secret}, {@link #name}, {@link #urls}, {@link #webSocket}, {@link #tunnel},
     * {@link #workDir}, {@link #internalDir}, and/or {@link #failIfWorkDirIsMissing} directly.
     */
    @Option(name="-jnlpUrl",usage="instead of talking to the controller via stdin/stdout, " +
            "emulate a JNLP client by making a TCP connection to the controller. " +
            "Connection parameters are obtained by parsing the JNLP file.", forbids = {"-direct", "-name", "-tunnel", "-url", "-webSocket"})
    @Deprecated
    public URL agentJnlpURL = null;

    @Option(name="-credentials",metaVar="USER:PASSWORD",aliases="-jnlpCredentials",usage="HTTP BASIC AUTH header to pass in for making HTTP requests.")
    public String agentJnlpCredentials = null;

    @Option(name="-secret", metaVar="HEX_SECRET", usage="Agent connection secret.")
    public String secret;

    @Option(name="-name", usage="Name of the agent.")
    public String name;

    @Option(name="-proxyCredentials",metaVar="USER:PASSWORD",usage="HTTP BASIC AUTH header to pass in for making HTTP authenticated proxy requests.")
    public String proxyCredentials = System.getProperty("proxyCredentials");

    @Option(name="-cp",aliases="-classpath",metaVar="PATH",
            usage="add the given classpath elements to the system classloader. (DEPRECATED)")
    @SuppressFBWarnings(value = "PATH_TRAVERSAL_IN", justification = "Parameter supplied by user / administrator.")
    public void addClasspath(String pathList) throws Exception {
        LOGGER.warning("[JENKINS-64831] Passing -cp to hudson.remoting.Launcher is deprecated and may not work at all on Java 9+");
        Method $addURL = URLClassLoader.class.getDeclaredMethod("addURL", URL.class);
        $addURL.setAccessible(true);

        for(String token : pathList.split(File.pathSeparator))
            $addURL.invoke(ClassLoader.getSystemClassLoader(),new File(token).toURI().toURL());

        // fix up the system.class.path to pretend that those jar files
        // are given through CLASSPATH or something.
        // some tools like JAX-WS RI and Hadoop relies on this.
        System.setProperty("java.class.path",System.getProperty("java.class.path")+File.pathSeparatorChar+pathList);
    }

    @Option(name="-tcp",usage="instead of talking to the controller via stdin/stdout, " +
            "listens to a random local port, write that port number to the given file, " +
            "then wait for the controller to connect to that port.")
    public File tcpPortFile=null;

    /**
     * @deprecated use {@link #agentJnlpCredentials} or {@link #proxyCredentials}
     */
    @Deprecated
    @Option(name="-auth",metaVar="user:pass",usage="(deprecated) unused; use -credentials or -proxyCredentials")
    public String auth = null;

    /**
     * @since 2.24
     */
    @CheckForNull
    @Option(name="-jar-cache",metaVar="DIR",usage="Cache directory that stores jar files sent from the controller")
    public File jarCache = null;

    /**
     * Specified location of the property file with JUL settings.
     * @since 3.8
     */
    @CheckForNull
    @Option(name="-loggingConfig",usage="Path to the property file with java.util.logging settings")
    public File loggingConfigFilePath = null;

    @Option(name = "-cert",
            usage = "Specify additional X.509 encoded PEM certificates to trust when connecting to Jenkins " +
                    "root URLs. If starting with @ then the remainder is assumed to be the name of the " +
                    "certificate file to read.", forbids = "-noCertificateCheck")
    public List<String> candidateCertificates;

    private List<X509Certificate> x509Certificates;

    private SSLSocketFactory sslSocketFactory;

    /**
     * Disables HTTPs Certificate validation of the server when using {@link org.jenkinsci.remoting.engine.JnlpAgentEndpointResolver}.
     * This option is managed by the {@code -noCertificateCheck} option.
     */
    @Option(name="-noCertificateCheck", aliases = "-disableHttpsCertValidation", forbids = "-cert", usage="Ignore SSL validation errors - use as a last resort only.")
    private boolean noCertificateCheck = false;

    public InetSocketAddress connectionTarget = null;

    @Option(name="-connectTo",usage="make a TCP connection to the given host and port, then start communication.",metaVar="HOST:PORT")
    public void setConnectTo(String target) {
        String[] tokens = target.split(":");
        if(tokens.length!=2) {
            System.err.println("Illegal parameter: "+target);
            System.exit(1);
        }
        connectionTarget = new InetSocketAddress(tokens[0],Integer.parseInt(tokens[1]));
    }

    /**
     * Bypass HTTPS security check by using free-for-all trust manager.
     *
     * @param ignored
     *      This is ignored.
     * @deprecated use {@link #noCertificateCheck}
     */
    @Deprecated
    public void setNoCertificateCheck(boolean ignored) throws NoSuchAlgorithmException, KeyManagementException {
        System.out.println("Skipping HTTPS certificate checks altogether. Note that this is not secure at all.");

        this.noCertificateCheck = true;
    }

    @Option(name="-noReconnect",aliases="-noreconnect",usage="Doesn't try to reconnect when a communication fail, and exit instead")
    public boolean noReconnect = false;

    @Option(name = "-noKeepAlive",
            usage = "Disable TCP socket keep alive on connection to the controller.")
    public boolean noKeepAlive = false;

    /**
     * Specifies a default working directory of the remoting instance.
     * If specified, this directory will be used to store logs, JAR cache, etc.
     * <p>
     * In order to retain compatibility, the option is disabled by default.
     * <p>
     * Jenkins specifics: This working directory is expected to be equal to the agent root specified in Jenkins configuration.
     * @since 3.8
     */
    @Option(name = "-workDir",
            usage = "Declares the working directory of the remoting instance (stores cache and logs by default)")
    @CheckForNull
    public File workDir = null;

    /**
     * Specifies a directory within {@link #workDir}, which stores all the remoting-internal files.
     * <p>
     * This option is not expected to be used frequently, but it allows remoting users to specify a custom
     * storage directory if the default {@code remoting} directory is consumed by other stuff.
     * @since 3.8
     */
    @Option(name = "-internalDir",
            usage = "Specifies a name of the internal files within a working directory ('remoting' by default)",
            depends = "-workDir")
    @NonNull
    public String internalDir = WorkDirManager.DirType.INTERNAL_DIR.getDefaultLocation();

    /**
     * Fail the initialization if the workDir or internalDir are missing.
     * This option presumes that the workspace structure gets initialized previously in order to ensure that we do not start up with a borked instance
     * (e.g. if a filesystem mount gets disconnected).
     * @since 3.8
     */
    @Option(name = "-failIfWorkDirIsMissing",
            usage = "Fails the initialization if the requested workDir or internalDir are missing ('false' by default)",
            depends = "-workDir")
    public boolean failIfWorkDirIsMissing = WorkDirManager.DEFAULT_FAIL_IF_WORKDIR_IS_MISSING;
    
    @Option(name = "-tunnel",
            metaVar = "HOST:PORT",
            usage = "Connect to the specified host and port, instead of connecting directly to Jenkins. "
                    + "Useful when connection to Jenkins needs to be tunneled. Can be also HOST: or :PORT, "
                    + "in which case the missing portion will be auto-configured like the default behavior.")
    public String tunnel;

    @Deprecated
    @Option(name = "-headless", usage = "(deprecated; now always headless)")
    public boolean headlessMode;

    @Option(name = "-url", usage = "Specify the Jenkins root URLs to connect to.")
    public List<URL> urls = new ArrayList<>();

    @Option(name = "-webSocket",
            usage = "Make a WebSocket connection to Jenkins rather than using the TCP port.",
            depends = "-url",
            forbids = {
                "-direct",
                "-tunnel",
                "-credentials",
                "-proxyCredentials",
                "-cert",
                "-noCertificateCheck",
                "-noKeepAlive"
            })
    public boolean webSocket;

    @Option(name = "-webSocketHeader",
            usage = "Additional WebSocket header to set, eg for authenticating with reverse proxies. To specify multiple headers, call this flag multiple times, one with each header",
            metaVar = "NAME=VALUE",
            depends = "-webSocket")
    public Map<String, String> webSocketHeaders;

    /**
     * Connect directly to the TCP port specified, skipping the HTTP(S) connection parameter download.
     * @since 3.34
     */
    @Option(name = "-direct",
            metaVar = "HOST:PORT",
            aliases = "-directConnection",
            depends = "-instanceIdentity",
            forbids = {"-jnlpUrl", "-url", "-tunnel"},
            usage = "Connect directly to this TCP agent port, skipping the HTTP(S) connection parameter download. For example, \"myjenkins:50000\".")
    public String directConnection;

    /**
     * The controller's instance identity.
     * @see <a href="https://plugins.jenkins.io/instance-identity/">Instance Identity</a>
     * @since 3.34
     */
    @Option(name = "-instanceIdentity",
            depends = "-direct",
            usage = "The base64 encoded InstanceIdentity byte array of the Jenkins controller. When this is set, the agent skips connecting to an HTTP(S) port for connection info.")
    public String instanceIdentity;

    /**
     * When {@link #instanceIdentity} is set, the agent skips connecting via http(s) where it normally
     * obtains the configured protocols. When no protocols are given the agent tries all protocols
     * it knows. Use this to limit the protocol list.
     * @since 3.34
     */
    @Option(name = "-protocols",
            depends = {"-direct"},
            usage = "Specify the remoting protocols to attempt when instanceIdentity is provided.")
    public List<String> protocols = new ArrayList<>();

    /**
     * Shows help message and then exits
     * @since 3.36
     */
    @Option(name="-help",usage="Show this help message")
    public boolean showHelp = false;

    /**
     * Shows version information and then exits
     * @since 3.36
     */
    @Option(name="-version",usage="Shows the version of the remoting jar and then exits")
    public boolean showVersion = false;

    /**
     * The original calling convention takes two positional arguments: secret key and agent name.
     * @deprecated use {@link #secret} and {@link #name}
     */
    @Argument
    @Deprecated
    public List<String> args = new ArrayList<>();

    public static void main(String... args) throws IOException, InterruptedException {
        Launcher launcher = new Launcher();
        CmdLineParser parser = new CmdLineParser(launcher);
        try {
            parser.parseArgument(args);
            normalizeArguments(launcher);
            if (launcher.showHelp && !launcher.showVersion) {
                parser.printUsage(System.out);
                return;
            }
            launcher.run();
        } catch (CmdLineException e) {
            System.err.println(e.getMessage());
            System.err.println("java -jar agent.jar [options...]");
            parser.printUsage(System.err);
            System.err.println();
        }
    }

    @SuppressFBWarnings(value = "DM_DEFAULT_ENCODING", justification = "log file, just like console output, should be in platform default encoding")
    public void run() throws CmdLineException, IOException, InterruptedException {
        if (showVersion) {
            String version = Util.getVersion();
            if(version != null) {
                System.out.println(version);
            }
            return;
        }

        // Create and verify working directory and logging
        // TODO: The pass-through for the JNLP mode has been added in JENKINS-39817. But we still need to keep this parameter in
        // consideration for other modes (TcpServer, TcpClient, etc.) to retain the legacy behavior.
        // On the other hand, in such case there is no need to invoke WorkDirManager and handle the double initialization logic
        final WorkDirManager workDirManager = WorkDirManager.getInstance();
        final Path internalDirPath = workDirManager.initializeWorkDir(workDir, internalDir, failIfWorkDirIsMissing);
        if (agentLog != null) {
            workDirManager.disable(WorkDirManager.DirType.LOGS_DIR);
        }
        if (loggingConfigFilePath != null) {
            workDirManager.setLoggingConfig(loggingConfigFilePath);
        }
        workDirManager.setupLogging(internalDirPath, agentLog != null ? PathUtils.fileToPath(agentLog) : null);

        createX509Certificates();
        try {
            sslSocketFactory = Engine.getSSLSocketFactory(x509Certificates);
        } catch (GeneralSecurityException | PrivilegedActionException e) {
            throw new RuntimeException(e);
        }
        if(connectionTarget!=null) {
            runAsTcpClient();
        } else
        if (agentJnlpURL != null || !urls.isEmpty()) {
            if (agentJnlpURL != null) {
                bootstrapInboundAgent();
            }
            runAsInboundAgent();
        } else
        if(tcpPortFile!=null) {
            runAsTcpServer();
        } else {
            runWithStdinStdout();
        }
    }

    @SuppressFBWarnings(value = "PATH_TRAVERSAL_IN", justification = "Parameter supplied by user / administrator.")
    private void createX509Certificates() {
        if (candidateCertificates != null && !candidateCertificates.isEmpty()) {
            CertificateFactory factory;
            try {
                factory = CertificateFactory.getInstance("X.509");
            } catch (CertificateException e) {
                throw new IllegalStateException("Java platform specification mandates support for X.509", e);
            }
            x509Certificates = new ArrayList<>();
            for (String certOrAtFilename : candidateCertificates) {
                certOrAtFilename = certOrAtFilename.trim();
                byte[] cert;
                if (certOrAtFilename.startsWith("@")) {
                    File file = new File(certOrAtFilename.substring(1));
                    long length;
                    if (file.isFile()
                            && (length = file.length()) < 65536
                            && length > "-----BEGIN CERTIFICATE-----\n-----END CERTIFICATE-----".length()) {
                        try (FileInputStream fis = new FileInputStream(file)) {
                            // we do basic size validation, if there are x509 certificates that have a PEM encoding
                            // larger
                            // than 64kb we can revisit the upper bound.
                            cert = new byte[(int) length];
                                int read = fis.read(cert);
                                if (cert.length != read) {
                                    LOGGER.log(Level.WARNING, "Only read {0} bytes from {1}, expected to read {2}",
                                            new Object[]{read, file, cert.length});
                                    // skip it
                                    continue;
                                }
                        } catch (IOException e) {
                            LOGGER.log(Level.WARNING, e, () -> "Could not read certificate from " + file);
                            continue;
                        }
                    } else {
                        if (file.isFile()) {
                            LOGGER.log(Level.WARNING,
                                    "Could not read certificate from {0}. File size is not within " +
                                            "the expected range for a PEM encoded X.509 certificate",
                                    file.getAbsolutePath());
                        } else {
                            LOGGER.log(Level.WARNING, "Could not read certificate from {0}. File not found",
                                    file.getAbsolutePath());
                        }
                        continue;
                    }
                } else {
                    cert = certOrAtFilename.getBytes(StandardCharsets.US_ASCII);
                }
                try {
                    x509Certificates.add((X509Certificate) factory.generateCertificate(new ByteArrayInputStream(cert)));
                } catch (ClassCastException e) {
                    LOGGER.log(Level.WARNING, "Expected X.509 certificate from " + certOrAtFilename, e);
                } catch (CertificateException e) {
                    LOGGER.log(Level.WARNING, "Could not parse X.509 certificate from " + certOrAtFilename, e);
                }
            }
        }
    }

    private void bootstrapInboundAgent() throws CmdLineException, IOException, InterruptedException {
        List<String> jnlpArgs;
        try {
            jnlpArgs = parseJnlpArguments();
        } catch (ParserConfigurationException | SAXException e) {
            throw new RuntimeException(e);
        }

        // Set any arguments that are needed for validation of the server's values.
        if (directConnection != null) {
            jnlpArgs.add("-direct");
            jnlpArgs.add(directConnection);
        }
        if (tunnel != null) {
            jnlpArgs.add("-tunnel");
            jnlpArgs.add(tunnel);
        }
        if (agentJnlpCredentials != null) {
            jnlpArgs.add("-credentials");
            jnlpArgs.add(agentJnlpCredentials);
        }
        if (proxyCredentials != null) {
            jnlpArgs.add("-proxyCredentials");
            jnlpArgs.add(proxyCredentials);
        }
        if (noKeepAlive) {
            jnlpArgs.add("-noKeepAlive");
        }
        if (workDir != null) {
            jnlpArgs.add("-workDir");
            jnlpArgs.add(workDir.getAbsolutePath());
            jnlpArgs.add("-internalDir");
            jnlpArgs.add(internalDir);
            if (failIfWorkDirIsMissing) {
                jnlpArgs.add("-failIfWorkDirIsMissing");
            }
        }
        if (candidateCertificates != null && !candidateCertificates.isEmpty()) {
            for (String c : candidateCertificates) {
                jnlpArgs.add("-cert");
                jnlpArgs.add(c);
            }
        }
        if (noCertificateCheck) {
            jnlpArgs.add("-noCertificateCheck");
        }

        // Parse the server's pseudo-JNLP output
        Launcher bootstrap = new Launcher();
        CmdLineParser parser = new CmdLineParser(bootstrap);
        parser.parseArgument(jnlpArgs.toArray(new String[0]));
        normalizeArguments(bootstrap);
        validateInboundAgentArgs(bootstrap);

        // Apply the results
        assert urls.isEmpty();
        urls.addAll(bootstrap.urls);
        if (bootstrap.secret != null) {
            secret = bootstrap.secret;
        }
        if (bootstrap.name != null) {
            name = bootstrap.name;
        }
        if (bootstrap.webSocket) {
            webSocket = true;
        }
        if (bootstrap.tunnel != null) {
            tunnel = bootstrap.tunnel;
        }
        if (bootstrap.workDir != null) {
            workDir = bootstrap.workDir;
        }
        if (!WorkDirManager.DirType.INTERNAL_DIR.getDefaultLocation().equals(bootstrap.internalDir)) {
            internalDir = bootstrap.internalDir;
        }
        if (bootstrap.failIfWorkDirIsMissing != WorkDirManager.DEFAULT_FAIL_IF_WORKDIR_IS_MISSING) {
            failIfWorkDirIsMissing = bootstrap.failIfWorkDirIsMissing;
        }
    }

    private static void normalizeArguments(Launcher launcher) throws CmdLineException {
        if (!launcher.args.isEmpty()) {
            if (launcher.args.size() != 2) {
                throw new CmdLineException(null, "Two arguments required, but got " + launcher.args);
            }
            if (launcher.secret == null) {
                launcher.secret = launcher.args.get(0);
            } else {
                throw new CmdLineException(null, "Cannot provide secret via both named and positional arguments");
            }
            if (launcher.name == null) {
                launcher.name = launcher.args.get(1);
            } else {
                throw new CmdLineException(null, "Cannot provide name via both named and positional arguments");
            }
            launcher.args.clear();
        }
    }

    private static void validateInboundAgentArgs(Launcher launcher) throws CmdLineException {
        assert launcher.args.isEmpty() : "should have been normalized previously";
        if (launcher.secret == null) {
            throw new CmdLineException(null, "Secret is required for inbound agents");
        }
        if (launcher.name == null) {
            throw new CmdLineException(null, "Name is required for inbound agents");
        }
        if (launcher.urls.isEmpty() && launcher.directConnection == null) {
            throw new CmdLineException(null, "At least one URL is required for inbound agents");
        }
        if (launcher.webSocket) {
            assert !launcher.urls.isEmpty(); // depends = "-url"
            if (launcher.urls.size() > 1) {
                throw new CmdLineException(null, "Only a single URL is supported for WebSocket agents");
            }
        }
    }

    private void runAsInboundAgent() throws CmdLineException, IOException, InterruptedException {
        validateInboundAgentArgs(this);
        Engine engine = createEngine();
        engine.startEngine();
        try {
            engine.join();
            LOGGER.fine("Engine has died");
        } finally {
            // if we are programmatically driven by other code, allow them to interrupt our blocking main thread to kill
            // the on-going connection to Jenkins
            engine.interrupt();
        }
    }

    /**
     * Parses the connection arguments from JNLP file given in the URL.
     */
    @SuppressFBWarnings(value = {"CIPHER_INTEGRITY", "STATIC_IV"}, justification = "Integrity not needed here. IV used for decryption only, loaded from encryptor.")
    public List<String> parseJnlpArguments() throws ParserConfigurationException, SAXException, IOException, InterruptedException {
        if (secret != null) {
            agentJnlpURL = new URL(agentJnlpURL + "?encrypt=true");
            if (agentJnlpCredentials != null) {
                throw new IOException("-jnlpCredentials and -secret are mutually exclusive");
            }
        }
        while (true) {
            URLConnection con = null;
            try {
<<<<<<< HEAD
                con = Util.openURLConnection(agentJnlpURL, agentJnlpCredentials, System.getProperty("proxyCredentials", proxyCredentials));
=======
                con = JnlpAgentEndpointResolver.openURLConnection(agentJnlpURL, agentJnlpCredentials, proxyCredentials, sslSocketFactory, noCertificateCheck);
>>>>>>> 207ec082
                con.connect();

                if (con instanceof HttpURLConnection) {
                    HttpURLConnection http = (HttpURLConnection) con;
                    if(http.getResponseCode()>=400)
                        // got the error code. report that (such as 401)
                        throw new IOException("Failed to load "+ agentJnlpURL +": "+http.getResponseCode()+" "+http.getResponseMessage());
                }

                Document dom;

                // check if this URL points to a .jnlp file
                String contentType = con.getHeaderField("Content-Type");
                String expectedContentType = secret == null ? "application/x-java-jnlp-file" : "application/octet-stream";
                InputStream input = con.getInputStream();
                if (secret != null) {
                    byte[] payload = input.readAllBytes();
                    // the first 16 bytes (128bit) are initialization vector

                    try {
                        Cipher cipher = Cipher.getInstance("AES/CFB8/NoPadding");
                        cipher.init(Cipher.DECRYPT_MODE,
                                new SecretKeySpec(fromHexString(secret.substring(0, Math.min(secret.length(), 32))), "AES"),
                                new IvParameterSpec(payload,0,16));
                        byte[] decrypted = cipher.doFinal(payload,16,payload.length-16);
                        input = new ByteArrayInputStream(decrypted);
                    } catch (GeneralSecurityException x) {
                        throw new IOException("Failed to decrypt the JNLP file. Invalid secret key?", x);
                    }
                }
                if(contentType==null || !contentType.startsWith(expectedContentType)) {
                    // load DOM anyway, but if it fails to parse, that's probably because this is not an XML file to begin with.
                    try {
                        dom = loadDom(input);
                    } catch (SAXException | IOException e) {
                        throw new IOException(agentJnlpURL +" doesn't look like a JNLP file; content type was "+contentType);
                    }
                } else {
                    dom = loadDom(input);
                }

                // exec into the JNLP launcher, to fetch the connection parameter through JNLP.
                NodeList argElements = dom.getElementsByTagName("argument");
                List<String> jnlpArgs = new ArrayList<>();
                for( int i=0; i<argElements.getLength(); i++ )
                        jnlpArgs.add(argElements.item(i).getTextContent());
                return jnlpArgs;
            } catch (SSLHandshakeException e) {
                if(e.getMessage().contains("PKIX path building failed")) {
                    // invalid SSL certificate. One reason this happens is when the certificate is self-signed
                    throw new IOException("Failed to validate a server certificate. If you are using a self-signed certificate, you can use the -noCertificateCheck option to bypass this check.", e);
                } else
                    throw e;
            } catch (IOException e) {
                if (this.noReconnect)
                    throw new IOException("Failed to obtain " + agentJnlpURL, e);

                System.err.println("Failed to obtain "+ agentJnlpURL);
                e.printStackTrace(System.err);
                System.err.println("Waiting 10 seconds before retry");
                // TODO refactor various sleep statements into a common method
                TimeUnit.SECONDS.sleep(10);
                // retry
            } finally {
                if (con instanceof HttpURLConnection) {
                    HttpURLConnection http = (HttpURLConnection) con;
                    http.disconnect();
                }
            }
        }
    }

    // from hudson.Util
    private static byte[] fromHexString(String data) {
        byte[] r = new byte[data.length() / 2];
        for (int i = 0; i < data.length(); i += 2)
            r[i / 2] = (byte) Integer.parseInt(data.substring(i, i + 2), 16);
        return r;
    }

    static Document loadDom(InputStream is) throws ParserConfigurationException, SAXException, IOException {
        DocumentBuilderFactory dbf = DocumentBuilderFactory.newInstance();
        dbf.setFeature("http://apache.org/xml/features/disallow-doctype-decl", true);
        DocumentBuilder db = dbf.newDocumentBuilder();
        return db.parse(is);
    }

    /**
     * Listens on an ephemeral port, record that port number in a port file,
     * then accepts one TCP connection.
     */
    @Deprecated
    @SuppressFBWarnings(value = {"UNENCRYPTED_SERVER_SOCKET", "DM_DEFAULT_ENCODING", "ST_WRITE_TO_STATIC_FROM_INSTANCE_METHOD"}, justification = "This is an old, insecure mechanism that should be removed. port number file should be in platform default encoding. Laucher instance is created only once.")
    private void runAsTcpServer() throws IOException, InterruptedException {
        // accept just one connection and that's it.
        // when we are done, remove the port file to avoid stale port file
        Socket s;
        try (ServerSocket ss = new ServerSocket(0,1)) {
            // if no one connects for too long, assume something went wrong
            // and avoid hanging forever
            ss.setSoTimeout(30*1000);

            // write a port file to report the port number
            try (FileWriter w = new FileWriter(tcpPortFile)) {
                w.write(String.valueOf(ss.getLocalPort()));
            }
            s = ss.accept();
        } finally {
            boolean deleted = tcpPortFile.delete();
            if (!deleted) {
                LOGGER.log(Level.WARNING, "Cannot delete the temporary TCP port file {0}", tcpPortFile);
            }
        }

        Launcher.communicationProtocolName = "TCP (remote: server)";
        runOnSocket(s);
    }

    private void runOnSocket(Socket s) throws IOException, InterruptedException {
        // this prevents a connection from silently terminated by the router in between or the other peer
        // and that goes without unnoticed. However, the time out is often very long (for example 2 hours
        // by default in Linux) that this alone is enough to prevent that.
        s.setKeepAlive(true);
        // we take care of buffering on our own
        s.setTcpNoDelay(true);
        main(new BufferedInputStream(SocketChannelStream.in(s)),
             new BufferedOutputStream(SocketChannelStream.out(s)), mode,ping,
             jarCache != null ? new FileSystemJarCache(jarCache,true) : null);
    }

    /**
     * Connects to the given TCP port and then start running
     */
    @SuppressFBWarnings(value = {"UNENCRYPTED_SOCKET", "ST_WRITE_TO_STATIC_FROM_INSTANCE_METHOD"}, justification = "This implements an old, insecure connection mechanism. Laucher instance is created only once.")
    @Deprecated
    private void runAsTcpClient() throws IOException, InterruptedException {
        // if no one connects for too long, assume something went wrong
        // and avoid hanging forever
        Socket s = new Socket(connectionTarget.getAddress(),connectionTarget.getPort());

        Launcher.communicationProtocolName = "TCP (remote: client)";
        runOnSocket(s);
    }

    @SuppressFBWarnings(value = {"ST_WRITE_TO_STATIC_FROM_INSTANCE_METHOD", "DMI_RANDOM_USED_ONLY_ONCE"}, justification = "Laucher instance is created only once.")
    private void runWithStdinStdout() throws IOException, InterruptedException {
        // use stdin/stdout for channel communication
        ttyCheck();

        if (isWindows()) {
            /*
                To prevent the dead lock between GetFileType from _ioinit in C runtime and blocking read that ChannelReaderThread
                would do on stdin, load the crypto DLL first.

                This is a band-aid solution to the problem. Still searching for more fundamental fix.

                02f1e750 7c90d99a ntdll!KiFastSystemCallRet
                02f1e754 7c810f63 ntdll!NtQueryVolumeInformationFile+0xc
                02f1e784 77c2c9f9 kernel32!GetFileType+0x7e
                02f1e7e8 77c1f01d msvcrt!_ioinit+0x19f
                02f1e88c 7c90118a msvcrt!__CRTDLL_INIT+0xac
                02f1e8ac 7c91c4fa ntdll!LdrpCallInitRoutine+0x14
                02f1e9b4 7c916371 ntdll!LdrpRunInitializeRoutines+0x344
                02f1ec60 7c9164d3 ntdll!LdrpLoadDll+0x3e5
                02f1ef08 7c801bbd ntdll!LdrLoadDll+0x230
                02f1ef70 7c801d72 kernel32!LoadLibraryExW+0x18e
                02f1ef84 7c801da8 kernel32!LoadLibraryExA+0x1f
                02f1efa0 77de8830 kernel32!LoadLibraryA+0x94
                02f1f05c 6d3eb1be ADVAPI32!CryptAcquireContextA+0x512
                WARNING: Stack unwind information not available. Following frames may be wrong.
                02f1f13c 6d99c844 java_6d3e0000!Java_sun_security_provider_NativeSeedGenerator_nativeGenerateSeed+0x6e

                see http://weblogs.java.net/blog/kohsuke/archive/2009/09/28/reading-stdin-may-cause-your-jvm-hang
                for more details
             */
            new SecureRandom().nextBoolean();
        }

        // this will prevent programs from accidentally writing to System.out
        // and messing up the stream.
        OutputStream os = new StandardOutputStream();
        System.setOut(System.err);

        Launcher.communicationProtocolName = "Standard in/out";
        // System.in/out appear to be already buffered (at least that was the case in Linux and Windows as of Java6)
        // so we are not going to double-buffer these.
        main(System.in, os, mode, ping, jarCache != null ? new FileSystemJarCache(jarCache,true) : null);
    }

    /**
     * Checks if there is any {@link java.io.Console Console} object associated with JVM.
     * If yes, prints a warning to STDOUT.
     */
    private static void ttyCheck() {
        final Console console = System.console();
        if(console != null) {
            // we seem to be running from interactive console. issue a warning.
            // but since this diagnosis could be wrong, go on and do what we normally do anyway. Don't exit.
            System.out.println(
                    "WARNING: Are you running agent from an interactive console?\n" +
                            "If so, you are probably using it incorrectly.\n" +
                            "See https://wiki.jenkins.io/display/JENKINS/Launching+agent+from+console");
        }
    }

    public static void main(InputStream is, OutputStream os) throws IOException, InterruptedException {
        main(is,os,Mode.BINARY);
    }

    public static void main(InputStream is, OutputStream os, Mode mode) throws IOException, InterruptedException {
        main(is,os,mode,false);
    }

    /**
     * @deprecated
     *      Use {@link #main(InputStream, OutputStream, Mode, boolean, JarCache)}
     */
    @Deprecated
    public static void main(InputStream is, OutputStream os, Mode mode, boolean performPing) throws IOException, InterruptedException {
        main(is, os, mode, performPing, null);
    }
    /**
     *
     * @param cache JAR cache to be used.
     *              If {@code null}, a default value will be used.
     * @since 2.24
     */
    public static void main(InputStream is, OutputStream os, Mode mode, boolean performPing, @CheckForNull JarCache cache) throws IOException, InterruptedException {
        ExecutorService executor = Executors.newCachedThreadPool();
        ChannelBuilder cb = new ChannelBuilder("channel", executor)
                .withMode(mode)
                .withJarCacheOrDefault(cache);

        // expose StandardOutputStream as a channel property, which is a better way to make this available
        // to the user of Channel than Channel#getUnderlyingOutput()
        if (os instanceof StandardOutputStream)
            cb.withProperty(StandardOutputStream.class,os);

        Channel channel = cb.build(is, os);
        System.err.println("channel started");

        // Both settings are available since remoting-2.0
        long timeout = 1000 * Long.parseLong(
                System.getProperty("hudson.remoting.Launcher.pingTimeoutSec", "240")),
             interval = 1000 * Long.parseLong(
                System.getProperty("hudson.remoting.Launcher.pingIntervalSec", /* was "600" but this duplicates ChannelPinger */ "0"));
        Logger.getLogger(PingThread.class.getName()).log(Level.FINE, "performPing={0} timeout={1} interval={2}", new Object[] {performPing, timeout, interval});
        if (performPing && timeout > 0 && interval > 0) {
            new PingThread(channel, timeout, interval) {
                @Deprecated
                @Override
                protected void onDead() {
                    System.err.println("Ping failed. Terminating");
                    System.exit(-1);
                }
                @Override
                @SuppressFBWarnings(value = "INFORMATION_EXPOSURE_THROUGH_AN_ERROR_MESSAGE", justification = "Prints the agent-side message to the agent log before exiting.")
                protected void onDead(Throwable cause) {
                    System.err.println("Ping failed. Terminating");
                    cause.printStackTrace();
                    System.exit(-1);
                }
            }.start();
        }
        channel.join();
        System.err.println("channel stopped");
        System.exit(0);
    }

    public static boolean isWindows() {
        return File.pathSeparatorChar==';';
    }

    /**
     * Get the name of the communication protocol used in the Launcher.
     * When the channel is established by an Engine instance (that is, using JNLP),
     * use {@link Engine#getProtocolName()} instead.
     *
     * @return the communication protocol name.
     * @since 4.8
     */
    public static String getCommunicationProtocolName() {
        return Launcher.communicationProtocolName;
    }

    private static String computeVersion() {
        Properties props = new Properties();
        InputStream is = Launcher.class.getResourceAsStream(JENKINS_VERSION_PROP_FILE);
        if (is == null) {
            LOGGER.log(Level.FINE, "Cannot locate the {0} resource file. Hudson/Jenkins version is unknown",
                    JENKINS_VERSION_PROP_FILE);
            return UNKNOWN_JENKINS_VERSION_STR;
        }

        try {
            props.load(is);
        } catch (IOException e) {
            e.printStackTrace();
        } finally {
            closeWithLogOnly(is, JENKINS_VERSION_PROP_FILE);
        }
        return props.getProperty("version", UNKNOWN_JENKINS_VERSION_STR);
    }

    private static void closeWithLogOnly(Closeable stream, String name) {
        try {
            stream.close();
        } catch (IOException ex) {
            LOGGER.log(Level.WARNING, "Cannot close the resource file " + name, ex);
        }
    }

    @SuppressFBWarnings(value = "PATH_TRAVERSAL_IN", justification = "Parameter supplied by user / administrator.")
    private Engine createEngine() {
        LOGGER.log(Level.INFO, "Setting up agent: {0}", name);
        Engine engine = new Engine(
                new CuiListener(),
                urls,
                secret,
                name,
                directConnection,
                instanceIdentity,
                new HashSet<>(protocols));
        engine.setWebSocket(webSocket);
        if (webSocketHeaders != null) {
            engine.setWebSocketHeaders(webSocketHeaders);
        }
        if (tunnel != null) {
            engine.setTunnel(tunnel);
        }
        if (agentJnlpCredentials != null) {
            engine.setCredentials(agentJnlpCredentials);
        }
        if (proxyCredentials != null) {
            engine.setProxyCredentials(proxyCredentials);
        }
        if (jarCache != null) {
            engine.setJarCache(new FileSystemJarCache(jarCache, true));
        }
        engine.setNoReconnect(noReconnect);
        engine.setKeepAlive(!noKeepAlive);

        if (noCertificateCheck) {
            LOGGER.log(Level.WARNING, "Certificate validation for HTTPs endpoints is disabled");
        }
        engine.setDisableHttpsCertValidation(noCertificateCheck);

        // TODO: ideally logging should be initialized before the "Setting up agent" entry
        if (agentLog != null) {
            try {
                engine.setAgentLog(PathUtils.fileToPath(agentLog));
            } catch (IOException ex) {
                throw new IllegalStateException("Cannot retrieve custom log destination", ex);
            }
        }
        if (loggingConfigFilePath != null) {
            try {
                engine.setLoggingConfigFile(PathUtils.fileToPath(loggingConfigFilePath));
            } catch (IOException ex) {
                throw new IllegalStateException("Logging config file is invalid", ex);
            }
        }

        if (x509Certificates != null && !x509Certificates.isEmpty()) {
            engine.setCandidateCertificates(x509Certificates);
        }

        // Working directory settings
        if (workDir != null) {
            try {
                engine.setWorkDir(PathUtils.fileToPath(workDir));
            } catch (IOException ex) {
                throw new IllegalStateException("Work directory path is invalid", ex);
            }
        }
        engine.setInternalDir(internalDir);
        engine.setFailIfWorkDirIsMissing(failIfWorkDirIsMissing);

        return engine;
    }

    /**
     * {@link EngineListener} implementation that sends output to {@link Logger}.
     */
    private static final class CuiListener implements EngineListener {
        @Override
        public void status(String msg, Throwable t) {
            LOGGER.log(Level.INFO, msg, t);
        }

        @Override
        public void status(String msg) {
            status(msg, null);
        }

        @Override
        @SuppressFBWarnings(
                value = "DM_EXIT",
                justification = "Yes, we really want to exit in the case of severe error")
        public void error(Throwable t) {
            LOGGER.log(Level.SEVERE, t.getMessage(), t);
            System.exit(-1);
        }

        @Override
        public void onDisconnect() {}

        @Override
        public void onReconnect() {}
    }

    private static String communicationProtocolName;

    /**
     * Version number of Hudson this agent.jar is from.
     */
    public static final String VERSION = computeVersion();

    private static final String JENKINS_VERSION_PROP_FILE = "hudson-version.properties";
    private static final String UNKNOWN_JENKINS_VERSION_STR = "?";

    private static final Logger LOGGER = Logger.getLogger(Launcher.class.getName());
}<|MERGE_RESOLUTION|>--- conflicted
+++ resolved
@@ -76,10 +76,7 @@
 import java.security.cert.CertificateFactory;
 import java.security.cert.X509Certificate;
 import java.util.ArrayList;
-<<<<<<< HEAD
-=======
 import java.util.HashSet;
->>>>>>> 207ec082
 import java.util.List;
 import java.util.Locale;
 import java.util.Map;
@@ -639,11 +636,7 @@
         while (true) {
             URLConnection con = null;
             try {
-<<<<<<< HEAD
-                con = Util.openURLConnection(agentJnlpURL, agentJnlpCredentials, System.getProperty("proxyCredentials", proxyCredentials));
-=======
                 con = JnlpAgentEndpointResolver.openURLConnection(agentJnlpURL, agentJnlpCredentials, proxyCredentials, sslSocketFactory, noCertificateCheck);
->>>>>>> 207ec082
                 con.connect();
 
                 if (con instanceof HttpURLConnection) {
