--- conflicted
+++ resolved
@@ -153,12 +153,8 @@
     @CheckForNull
     private URL hudsonUrl;
     private final String secretKey;
-<<<<<<< HEAD
     private final String agentName;
-=======
-    public final String slaveName;
     private boolean webSocket;
->>>>>>> c238b7c9
     private String credentials;
     private String proxyCredentials = System.getProperty("proxyCredentials");
 
@@ -538,7 +534,7 @@
                     Capability remoteCapability = new Capability();
                     @Override
                     public void beforeRequest(Map<String, List<String>> headers) {
-                        headers.put(JnlpConnectionState.CLIENT_NAME_KEY, Collections.singletonList(slaveName));
+                        headers.put(JnlpConnectionState.CLIENT_NAME_KEY, Collections.singletonList(agentName));
                         headers.put(JnlpConnectionState.SECRET_KEY, Collections.singletonList(secretKey));
                         headers.put(Capability.KEY, Collections.singletonList(localCap));
                         // TODO use JnlpConnectionState.COOKIE_KEY somehow (see EngineJnlpConnectionStateListener.afterChannel)
@@ -572,7 +568,7 @@
                         events.status("WebSocket connection open");
                         session.addMessageHandler(byte[].class, this::onMessage);
                         try {
-                            ch.set(new ChannelBuilder(slaveName, executor).
+                            ch.set(new ChannelBuilder(agentName, executor).
                                 withJarCacheOrDefault(jarCache). // unless EngineJnlpConnectionStateListener can be used for this purpose
                                 build(new Transport(session)));
                         } catch (IOException x) {
