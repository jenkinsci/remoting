/*
 * The MIT License
 * 
 * Copyright (c) 2004-2009, Sun Microsystems, Inc., Kohsuke Kawaguchi
 * 
 * Permission is hereby granted, free of charge, to any person obtaining a copy
 * of this software and associated documentation files (the "Software"), to deal
 * in the Software without restriction, including without limitation the rights
 * to use, copy, modify, merge, publish, distribute, sublicense, and/or sell
 * copies of the Software, and to permit persons to whom the Software is
 * furnished to do so, subject to the following conditions:
 * 
 * The above copyright notice and this permission notice shall be included in
 * all copies or substantial portions of the Software.
 * 
 * THE SOFTWARE IS PROVIDED "AS IS", WITHOUT WARRANTY OF ANY KIND, EXPRESS OR
 * IMPLIED, INCLUDING BUT NOT LIMITED TO THE WARRANTIES OF MERCHANTABILITY,
 * FITNESS FOR A PARTICULAR PURPOSE AND NONINFRINGEMENT. IN NO EVENT SHALL THE
 * AUTHORS OR COPYRIGHT HOLDERS BE LIABLE FOR ANY CLAIM, DAMAGES OR OTHER
 * LIABILITY, WHETHER IN AN ACTION OF CONTRACT, TORT OR OTHERWISE, ARISING FROM,
 * OUT OF OR IN CONNECTION WITH THE SOFTWARE OR THE USE OR OTHER DEALINGS IN
 * THE SOFTWARE.
 */
package hudson.remoting;

import hudson.remoting.Channel.Mode;
import java.io.FileInputStream;
import java.io.FileNotFoundException;
import java.security.AccessController;
import java.security.KeyStore;
import java.security.KeyStoreException;
import java.security.NoSuchAlgorithmException;
import java.security.NoSuchProviderException;
import java.security.PrivilegedActionException;
import java.security.PrivilegedExceptionAction;
import java.security.cert.Certificate;
import java.security.cert.CertificateException;
import java.security.cert.X509Certificate;
import java.util.ArrayList;
import java.util.HashMap;
import java.util.Map;
import java.util.logging.Level;
import javax.annotation.CheckForNull;
import javax.annotation.concurrent.NotThreadSafe;
import javax.net.ssl.HttpsURLConnection;
import javax.net.ssl.SSLContext;
import javax.net.ssl.SSLSocketFactory;
import javax.net.ssl.TrustManagerFactory;
import org.jenkinsci.remoting.engine.JnlpProtocol;
import org.jenkinsci.remoting.engine.JnlpProtocolFactory;

import java.io.BufferedInputStream;
import java.io.File;
import java.io.IOException;
import java.net.HttpURLConnection;
import java.net.InetSocketAddress;
import java.net.Socket;
import java.net.URL;
import java.util.Collections;
import java.util.List;
import java.util.concurrent.ExecutorService;
import java.util.concurrent.Executors;
import java.util.concurrent.ThreadFactory;
import java.util.logging.Logger;

import static java.util.logging.Level.INFO;
import static org.jenkinsci.remoting.engine.EngineUtil.readLine;

/**
 * Slave agent engine that proactively connects to Jenkins master.
 *
 * @author Kohsuke Kawaguchi
 */
@NotThreadSafe // the fields in this class should not be modified by multiple threads concurrently
public class Engine extends Thread {
    /**
     * Thread pool that sets {@link #CURRENT}.
     */
    private final ExecutorService executor = Executors.newCachedThreadPool(new ThreadFactory() {
        private final ThreadFactory defaultFactory = Executors.defaultThreadFactory();
        public Thread newThread(final Runnable r) {
            Thread t = defaultFactory.newThread(new Runnable() {
                public void run() {
                    CURRENT.set(Engine.this);
                    r.run();
                }
            });
            t.setDaemon(true);
            return t;
        }
    });

    /**
     * @deprecated
     *      Use {@link #events}.
     */
    @Deprecated
    public final EngineListener listener;

    private final EngineListenerSplitter events = new EngineListenerSplitter();

    /**
     * To make Jenkins more graceful against user error,
     * JNLP agent can try to connect to multiple possible Jenkins URLs.
     * This field specifies those candidate URLs, such as
     * "http://foo.bar/jenkins/".
     */
    private List<URL> candidateUrls;
    /**
     * The list of {@link X509Certificate} instances to trust when connecting to any of the {@link #candidateUrls}
     * or {@code null} to use the JVM default trust store.
     */
    private List<X509Certificate> candidateCertificates;

    /**
     * URL that points to Jenkins's tcp slave agent listener, like <tt>http://myhost/hudson/</tt>
     *
     * <p>
     * This value is determined from {@link #candidateUrls} after a successful connection.
     * Note that this URL <b>DOES NOT</b> have "tcpSlaveAgentListener" in it.
     */
    private URL hudsonUrl;

    private final String secretKey;
    public final String slaveName;
    private String credentials;
	private String proxyCredentials = System.getProperty("proxyCredentials");

    /**
     * See Main#tunnel in the jnlp-agent module for the details.
     */
    private String tunnel;

    private boolean noReconnect;

    private JarCache jarCache = new FileSystemJarCache(new File(System.getProperty("user.home"),".jenkins/cache/jars"),true);

    public Engine(EngineListener listener, List<URL> hudsonUrls, String secretKey, String slaveName) {
        this.listener = listener;
        this.events.add(listener);
        this.candidateUrls = hudsonUrls;
        this.secretKey = secretKey;
        this.slaveName = slaveName;
        if(candidateUrls.isEmpty())
            throw new IllegalArgumentException("No URLs given");
    }

    /**
     * Configures JAR caching for better performance.
     * @since 2.24
     */
    public void setJarCache(JarCache jarCache) {
        this.jarCache = jarCache;
    }

    public URL getHudsonUrl() {
        return hudsonUrl;
    }

    public void setTunnel(String tunnel) {
        this.tunnel = tunnel;
    }

    public void setCredentials(String creds) {
        this.credentials = creds;
    }

	public void setProxyCredentials(String proxyCredentials) {
		this.proxyCredentials = proxyCredentials;
	}

    public void setNoReconnect(boolean noReconnect) {
        this.noReconnect = noReconnect;
    }

    public void setCandidateCertificates(List<X509Certificate> candidateCertificates) {
        this.candidateCertificates = candidateCertificates == null
                ? null
                : new ArrayList<X509Certificate>(candidateCertificates);
    }

    public void addCandidateCertificate(X509Certificate certificate) {
        if (candidateCertificates == null) {
            candidateCertificates = new ArrayList<X509Certificate>();
        }
        candidateCertificates.add(certificate);
    }

    public void addListener(EngineListener el) {
        events.add(el);
    }

    public void removeListener(EngineListener el) {
        events.remove(el);
    }

    @SuppressWarnings({"ThrowableInstanceNeverThrown"})
    @Override
    public void run() {
        // Create the protocols that will be attempted to connect to the master.
        List<JnlpProtocol> protocols = JnlpProtocolFactory.createProtocols(secretKey, slaveName, events);

        try {
            boolean first = true;
            while(true) {
                if(first) {
                    first = false;
                } else {
                    if(noReconnect)
                        return; // exit
                }

                events.status("Locating server among " + candidateUrls);
                Throwable firstError=null;
                String host=null;
                String port=null;
                SSLSocketFactory sslSocketFactory = null;
                if (candidateCertificates != null && !candidateCertificates.isEmpty()) {
                    KeyStore keyStore = getCacertsKeyStore();
                    // load the keystore
                    keyStore.load(null, null);
                    int i = 0;
                    for (X509Certificate c : candidateCertificates) {
                        keyStore.setCertificateEntry(String.format("alias-%d", i++), c);
                    }
                    // prepare the trust manager
                    TrustManagerFactory trustManagerFactory =
                            TrustManagerFactory.getInstance(TrustManagerFactory.getDefaultAlgorithm());
                    trustManagerFactory.init(keyStore);
                    // prepare the SSL context
                    SSLContext ctx = SSLContext.getInstance("TLS");
                    ctx.init(null, trustManagerFactory.getTrustManagers(), null);
                    // now we have our custom socket factory
                    sslSocketFactory = ctx.getSocketFactory();
                }

                for (URL url : candidateUrls) {
                    String s = url.toExternalForm();
                    if(!s.endsWith("/"))    s+='/';
                    URL salURL = new URL(s+"tcpSlaveAgentListener/");

                    // find out the TCP port
<<<<<<< HEAD
                    HttpURLConnection con = (HttpURLConnection)Util.openURLConnection(salURL, credentials, proxyCredentials);
=======
                    HttpURLConnection con = (HttpURLConnection)Util.openURLConnection(salURL);
                    if (con instanceof HttpsURLConnection && sslSocketFactory != null) {
                        ((HttpsURLConnection) con).setSSLSocketFactory(sslSocketFactory);
                    }
                    if (credentials != null) {
                        // TODO /tcpSlaveAgentListener is unprotected so why do we need to pass any credentials?
                        String encoding = Base64.encode(credentials.getBytes("UTF-8"));
                        con.setRequestProperty("Authorization", "Basic " + encoding);
                    }

                    if (proxyCredentials != null) {
                        String encoding = Base64.encode(proxyCredentials.getBytes("UTF-8"));
                        con.setRequestProperty("Proxy-Authorization", "Basic " + encoding);
                    }
>>>>>>> 93c42ab4
                    try {
                        try {
                            con.setConnectTimeout(30000);
                            con.setReadTimeout(60000);
                            con.connect();
                        } catch (IOException x) {
                            if (firstError == null) {
                                firstError = new IOException("Failed to connect to " + salURL + ": " + x.getMessage()).initCause(x);
                            }
                            continue;
                        }
                        port = con.getHeaderField("X-Hudson-JNLP-Port");
                        if(con.getResponseCode()!=200) {
                            if(firstError==null)
                                firstError = new Exception(salURL+" is invalid: "+con.getResponseCode()+" "+con.getResponseMessage());
                            continue;
                        }
                        if(port ==null) {
                            if(firstError==null)
                                firstError = new Exception(url+" is not Jenkins");
                            continue;
                        }
                        host = con.getHeaderField("X-Jenkins-JNLP-Host"); // controlled by hudson.TcpSlaveAgentListener.hostName
                        if (host == null) host=url.getHost();
                    } finally {
                        con.disconnect();
                    }

                    // this URL works. From now on, only try this URL
                    hudsonUrl = url;
                    firstError = null;
                    candidateUrls = Collections.singletonList(hudsonUrl);
                    break;
                }

                if(firstError!=null) {
                    events.error(firstError);
                    return;
                }

                events.status("Handshaking");
                Socket jnlpSocket = connect(host,port);
                ChannelBuilder channelBuilder = new ChannelBuilder("channel", executor)
                        .withJarCache(jarCache)
                        .withMode(Mode.BINARY);
                Channel channel = null;

                // Try available protocols.
                for (JnlpProtocol protocol : protocols) {
                    events.status("Trying protocol: " + protocol.getName());
                    try {
                        channel = protocol.establishChannel(jnlpSocket, channelBuilder);
                    } catch (IOException ioe) {
                        events.status("Protocol failed to establish channel", ioe);
                    }

                    // On success do not try other protocols.
                    if (channel != null) {
                        break;
                    }

                    // On failure form a new connection.
                    jnlpSocket.close();
                    jnlpSocket = connect(host,port);
                }

                // If no protocol worked.
                if (channel == null) {
                    onConnectionRejected("None of the protocols were accepted");
                    continue;
                }

                events.status("Connected");
                channel.join();
                events.status("Terminated");

                if(noReconnect)
                    return; // exit

                events.onDisconnect();

                // try to connect back to the server every 10 secs.
                waitForServerToBack();

                events.onReconnect();
            }
        } catch (Throwable e) {
            events.error(e);
        }
    }

    private void onConnectionRejected(String greeting) throws InterruptedException {
        events.error(new Exception("The server rejected the connection: " + greeting));
        Thread.sleep(10*1000);
    }

    /**
     * Connects to TCP slave host:port, with a few retries.
     */
    private Socket connect(String host, String port) throws IOException, InterruptedException {

        if(tunnel!=null) {
            String[] tokens = tunnel.split(":",3);
            if(tokens.length!=2)
                throw new IOException("Illegal tunneling parameter: "+tunnel);
            if(tokens[0].length()>0)    host = tokens[0];
            if(tokens[1].length()>0)    port = tokens[1];
        }

        String msg = "Connecting to " + host + ':' + port;
        events.status(msg);
        int retry = 1;
        while(true) {
            boolean isHttpProxy = false;
            InetSocketAddress targetAddress = null;
            try {
                Socket s = null;
                targetAddress = Util.getResolvedHttpProxyAddress(host, Integer.parseInt(port));

                if(targetAddress == null) {
                    targetAddress = new InetSocketAddress(host, Integer.parseInt(port));
                } else {
                    isHttpProxy = true;
                }

                s = new Socket();
                s.connect(targetAddress);

                s.setTcpNoDelay(true); // we'll do buffering by ourselves

                // set read time out to avoid infinite hang. the time out should be long enough so as not
                // to interfere with normal operation. the main purpose of this is that when the other peer dies
                // abruptly, we shouldn't hang forever, and at some point we should notice that the connection
                // is gone.
                s.setSoTimeout(30*60*1000); // 30 mins. See PingThread for the ping interval

                if (isHttpProxy) {
                    String connectCommand = String.format("CONNECT %s:%s HTTP/1.1\r\nHost: %s\r\n\r\n", host, port, host);
                    s.getOutputStream().write(connectCommand.getBytes("UTF-8")); // TODO: internationalized domain names

                    BufferedInputStream is = new BufferedInputStream(s.getInputStream());
                    String line = readLine(is);
                    String[] responseLineParts = line.split(" ");
                    if(responseLineParts.length < 2 || !responseLineParts[1].equals("200"))
                        throw new IOException("Got a bad response from proxy: " + line);
                    while(!readLine(is).isEmpty()) {
                        // Do nothing, scrolling through headers returned from proxy
                    }
                }
                return s;
            } catch (IOException e) {
                if(retry++>10) {
                    String suffix = "";
                    if(isHttpProxy) {
                        suffix = " through proxy " + targetAddress.toString();
                    }
                    throw new IOException("Failed to connect to " + host + ':' + port + suffix, e);
                }
                Thread.sleep(1000*10);
                events.status(msg+" (retrying:"+retry+")",e);
            }
        }
    }

    /**
     * Waits for the server to come back.
     */
    private void waitForServerToBack() throws InterruptedException {
        Thread t = Thread.currentThread();
        String oldName = t.getName();
        try {
            int retries=0;
            while(true) {
                Thread.sleep(1000*10);
                try {
                    // Jenkins top page might be read-protected. see http://www.nabble.com/more-lenient-retry-logic-in-Engine.waitForServerToBack-td24703172.html
                    URL url = new URL(hudsonUrl, "tcpSlaveAgentListener/");

                    retries++;
                    t.setName(oldName+": trying "+url+" for "+retries+" times");

                    HttpURLConnection con = (HttpURLConnection)Util.openURLConnection(url, credentials, proxyCredentials);
                    con.setConnectTimeout(5000);
                    con.setReadTimeout(5000);
                    con.connect();
                    if(con.getResponseCode()==200)
                        return;
                    LOGGER.info("Master isn't ready to talk to us. Will retry again: response code=" + con.getResponseCode());
                } catch (IOException e) {
                    // report the failure
                    LOGGER.log(INFO, "Failed to connect to the master. Will retry again",e);
                }
            }
        } finally {
            t.setName(oldName);
        }
    }

    /**
     * When invoked from within remoted {@link Callable} (that is,
     * from the thread that carries out the remote requests),
     * this method returns the {@link Engine} in which the remote operations
     * run.
     */
    public static Engine current() {
        return CURRENT.get();
    }

    private static final ThreadLocal<Engine> CURRENT = new ThreadLocal<Engine>();

    private static final Logger LOGGER = Logger.getLogger(Engine.class.getName());

    private static KeyStore getCacertsKeyStore()
            throws PrivilegedActionException, KeyStoreException, NoSuchProviderException, CertificateException,
            NoSuchAlgorithmException, IOException {
        Map<String, String> properties = AccessController.doPrivileged(
                new PrivilegedExceptionAction<Map<String, String>>() {
                    public Map<String, String> run() throws Exception {
                        Map<String, String> result = new HashMap<String, String>();
                        result.put("trustStore", System.getProperty("javax.net.ssl.trustStore"));
                        result.put("javaHome", System.getProperty("java.home"));
                        result.put("trustStoreType",
                                System.getProperty("javax.net.ssl.trustStoreType", KeyStore.getDefaultType()));
                        result.put("trustStoreProvider", System.getProperty("javax.net.ssl.trustStoreProvider", ""));
                        result.put("trustStorePasswd", System.getProperty("javax.net.ssl.trustStorePassword", ""));
                        return result;
                    }
                });
        KeyStore keystore = null;

        FileInputStream trustStoreStream = null;
        try {
            String trustStore = properties.get("trustStore");
            if (!"NONE".equals(trustStore)) {
                File trustStoreFile;
                if (trustStore != null) {
                    trustStoreFile = new File(trustStore);
                    trustStoreStream = getFileInputStream(trustStoreFile);
                } else {
                    String javaHome = properties.get("javaHome");
                    trustStoreFile = new File(
                            javaHome + File.separator + "lib" + File.separator + "security" + File.separator
                                    + "jssecacerts");
                    if ((trustStoreStream = getFileInputStream(trustStoreFile)) == null) {
                        trustStoreFile = new File(
                                javaHome + File.separator + "lib" + File.separator + "security" + File.separator
                                        + "cacerts");
                        trustStoreStream = getFileInputStream(trustStoreFile);
                    }
                }

                if (trustStoreStream != null) {
                    trustStore = trustStoreFile.getPath();
                } else {
                    trustStore = "No File Available, using empty keystore.";
                }
            }

            String trustStoreType = properties.get("trustStoreType");
            String trustStoreProvider = properties.get("trustStoreProvider");
            LOGGER.log(Level.FINE, "trustStore is: {0}", trustStore);
            LOGGER.log(Level.FINE, "trustStore type is: {0}", trustStoreType);
            LOGGER.log(Level.FINE, "trustStore provider is: {0}", trustStoreProvider);

            if (trustStoreType.length() != 0) {
                LOGGER.log(Level.FINE, "init truststore");

                if (trustStoreProvider.length() == 0) {
                    keystore = KeyStore.getInstance(trustStoreType);
                } else {
                    keystore = KeyStore.getInstance(trustStoreType, trustStoreProvider);
                }

                char[] trustStorePasswdChars = null;
                String trustStorePasswd = properties.get("trustStorePasswd");
                if (trustStorePasswd.length() != 0) {
                    trustStorePasswdChars = trustStorePasswd.toCharArray();
                }

                keystore.load(trustStoreStream, trustStorePasswdChars);
                if (trustStorePasswdChars != null) {
                    for (int i = 0; i < trustStorePasswdChars.length; ++i) {
                        trustStorePasswdChars[i] = 0;
                    }
                }
            }
        } finally {
            if (trustStoreStream != null) {
                trustStoreStream.close();
            }
        }

        return keystore;
    }

    @CheckForNull
    private static FileInputStream getFileInputStream(final File file) throws PrivilegedActionException {
        return AccessController.doPrivileged(new PrivilegedExceptionAction<FileInputStream>() {
            public FileInputStream run() throws Exception {
                try {
                    return file.exists() ? new FileInputStream(file) : null;
                } catch (FileNotFoundException e) {
                    return null;
                }
            }
        });
    }

    /**
     * @deprecated Use {@link JnlpProtocol#GREETING_SUCCESS}.
     */
    @Deprecated
    public static final String GREETING_SUCCESS = JnlpProtocol.GREETING_SUCCESS;
}<|MERGE_RESOLUTION|>--- conflicted
+++ resolved
@@ -240,24 +240,10 @@
                     URL salURL = new URL(s+"tcpSlaveAgentListener/");
 
                     // find out the TCP port
-<<<<<<< HEAD
                     HttpURLConnection con = (HttpURLConnection)Util.openURLConnection(salURL, credentials, proxyCredentials);
-=======
-                    HttpURLConnection con = (HttpURLConnection)Util.openURLConnection(salURL);
                     if (con instanceof HttpsURLConnection && sslSocketFactory != null) {
                         ((HttpsURLConnection) con).setSSLSocketFactory(sslSocketFactory);
                     }
-                    if (credentials != null) {
-                        // TODO /tcpSlaveAgentListener is unprotected so why do we need to pass any credentials?
-                        String encoding = Base64.encode(credentials.getBytes("UTF-8"));
-                        con.setRequestProperty("Authorization", "Basic " + encoding);
-                    }
-
-                    if (proxyCredentials != null) {
-                        String encoding = Base64.encode(proxyCredentials.getBytes("UTF-8"));
-                        con.setRequestProperty("Proxy-Authorization", "Basic " + encoding);
-                    }
->>>>>>> 93c42ab4
                     try {
                         try {
                             con.setConnectTimeout(30000);
