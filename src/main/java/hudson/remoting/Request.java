/*
 * The MIT License
 * 
 * Copyright (c) 2004-2009, Sun Microsystems, Inc., Kohsuke Kawaguchi
 * 
 * Permission is hereby granted, free of charge, to any person obtaining a copy
 * of this software and associated documentation files (the "Software"), to deal
 * in the Software without restriction, including without limitation the rights
 * to use, copy, modify, merge, publish, distribute, sublicense, and/or sell
 * copies of the Software, and to permit persons to whom the Software is
 * furnished to do so, subject to the following conditions:
 * 
 * The above copyright notice and this permission notice shall be included in
 * all copies or substantial portions of the Software.
 * 
 * THE SOFTWARE IS PROVIDED "AS IS", WITHOUT WARRANTY OF ANY KIND, EXPRESS OR
 * IMPLIED, INCLUDING BUT NOT LIMITED TO THE WARRANTIES OF MERCHANTABILITY,
 * FITNESS FOR A PARTICULAR PURPOSE AND NONINFRINGEMENT. IN NO EVENT SHALL THE
 * AUTHORS OR COPYRIGHT HOLDERS BE LIABLE FOR ANY CLAIM, DAMAGES OR OTHER
 * LIABILITY, WHETHER IN AN ACTION OF CONTRACT, TORT OR OTHERWISE, ARISING FROM,
 * OUT OF OR IN CONNECTION WITH THE SOFTWARE OR THE USE OR OTHER DEALINGS IN
 * THE SOFTWARE.
 */
package hudson.remoting;

import java.io.IOException;
import java.io.Serializable;
import java.util.concurrent.CancellationException;
import java.util.concurrent.ExecutionException;
import java.util.concurrent.Future;
import java.util.concurrent.TimeUnit;
import java.util.concurrent.TimeoutException;
import java.util.logging.Level;
import java.util.logging.Logger;
import javax.annotation.Nonnull;
import javax.annotation.Nullable;

/**
 * Request/response pattern over {@link Channel}, the layer-1 service.
 *
 * <p>
 * This assumes that the receiving side has all the class definitions
 * available to de-serialize {@link Request}, just like {@link Command}.
 *
 * @author Kohsuke Kawaguchi
 * @see Response
 */
public abstract class Request<RSP extends Serializable,EXC extends Throwable> extends Command {
    /**
     * Executed on a remote system to perform the task.
     *
     * @param channel
     *      The local channel. From the view point of the JVM that
     *      {@link #call(Channel)} made the call, this channel is
     *      the remote channel.
     * @return
     *      the return value will be sent back to the calling process.
     * @throws EXC
     *      The exception will be forwarded to the calling process.
     *      If no checked exception is supposed to be thrown, use {@link RuntimeException}.
     */
<<<<<<< HEAD
    abstract RSP perform(Channel channel) throws EXC;
=======
    @Nullable
    protected abstract RSP perform(@Nonnull Channel channel) throws EXC;
>>>>>>> d5db382f

    /**
     * Uniquely identifies this request.
     * Used for correlation between request and response.
     */
    private final int id;

    /**
     * Set by the sender to the ID of the last I/O issued from the sender thread.
     * The receiver will ensure that this I/O operation has completed before carrying out the task.
     *
     * <p>
     * If the sender doesn't support this, the receiver will see 0.
     */
    private int lastIoId;

    private volatile Response<RSP,EXC> response;

    transient long startTime;

    /**
     * While executing the call this is set to the handle of the execution.
     */
    volatile transient Future<?> future;

    /**
     * Set by {@link Response} to point to the I/O ID issued from the other side that this request needs to
     * synchronize with, before declaring the call to be complete.
     */
    /*package*/ volatile transient int responseIoId;

    /**
     *
     * @deprecated as of 2.16
     *      {@link PipeWriter} does this job better, but kept for backward compatibility to communicate
     *      with earlier version of remoting without losing the original fix to JENKINS-9189 completely.
     */
    @Deprecated
    /*package*/ volatile transient Future<?> lastIo;

    Request() {
        synchronized(Request.class) {
            id = nextId++;
        }
    }

    /**
     * Checks if the request can be executed on the channel.
     * 
     * @param channel Channel
     * @throws IOException Error with explanation if the request cannot be executed. 
     * @since 3.11
     */
    void checkIfCanBeExecutedOnChannel(@Nonnull Channel channel) throws IOException {
        final Throwable senderCloseCause = channel.getSenderCloseCause();
        if (senderCloseCause != null) {
            // Sender is closed, we won't be able to send anything
            throw new ChannelClosedException(senderCloseCause);
        }
    }
    
    /**
     * Sends this request to a remote system, and blocks until we receives a response.
     *
     * @param channel
     *      The channel from which the request will be sent.
     * @throws InterruptedException
     *      If the thread is interrupted while it's waiting for the call to complete.
     * @throws IOException
     *      If there's an error during the communication.
     * @throws RequestAbortedException
     *      If the channel is terminated while the call is in progress.
     * @throws EXC
     *      If the {@link #perform(Channel)} throws an exception.
     */
    final RSP call(Channel channel) throws EXC, InterruptedException, IOException {
        checkIfCanBeExecutedOnChannel(channel);
        lastIoId = channel.lastIoId();

        // Channel.send() locks channel, and there are other call sequences
        // (  like Channel.terminate()->Request.abort()->Request.onCompleted()  )
        // that locks channel -> request, so lock objects in the same order
        synchronized(channel) {
            synchronized(this) {
                response=null;

                channel.pendingCalls.put(id,this);
                startTime = System.nanoTime();
                channel.send(this);
            }
        }

        try {
            synchronized(this) {
                // set the thread name to represent the channel we are blocked on,
                // so that thread dump would give us more useful information.
                Thread t = Thread.currentThread();
                final String name = t.getName();
                try {
                    // wait until the response arrives
                    t.setName(name+" / waiting for "+channel.getName()+" id="+id);
                    while(response==null && !channel.isInClosed())
                        // I don't know exactly when this can happen, as pendingCalls are cleaned up by Channel,
                        // but in production I've observed that in rare occasion it can block forever, even after a channel
                        // is gone. So be defensive against that.
                        wait(30*1000);

                    if (response==null)
                        // channel is closed and we still don't have a response
                        throw new RequestAbortedException(null);
                } finally {
                    t.setName(name);
                }

                if (lastIo != null)
                    try {
                        lastIo.get();
                    } catch (ExecutionException e) {
                        // ignore the I/O error
                    }

                try {
                    channel.pipeWriter.get(responseIoId).get();
                } catch (ExecutionException e) {
                    // ignore the I/O error
                }

                Object exc = response.exception;

                if (exc!=null) {
                    channel.attachCallSiteStackTrace((Throwable)exc);
                    throw (EXC)exc; // some versions of JDK fails to compile this line. If so, upgrade your JDK.
                }

                return response.returnValue;
            }
        } catch (InterruptedException e) {
            // if we are cancelled, abort the remote computation, too.
            // do this outside the "synchronized(this)" block to prevent locking Request and Channel in a wrong order.
            synchronized (channel) { // ... so that the close check and send won't be interrupted in the middle by a close
                if (!channel.isOutClosed())
                    channel.send(new Cancel(id));   // only send a cancel if we can, or else ChannelClosedException will mask the original cause
            }
            throw e;
        }
    }

    /**
     * Makes an invocation but immediately returns without waiting for the completion
     * (AKA asynchronous invocation.)
     *
     * @param channel
     *      The channel from which the request will be sent.
     * @return
     *      The {@link Future} object that can be used to wait for the completion.
     * @throws IOException
     *      If there's an error during the communication.
     */
    final hudson.remoting.Future<RSP> callAsync(final Channel channel) throws IOException {
        checkIfCanBeExecutedOnChannel(channel);
        
        response=null;
        lastIoId = channel.lastIoId();

        channel.pendingCalls.put(id,this);
        startTime = System.nanoTime();
        channel.send(this);

        return new hudson.remoting.Future<RSP>() {

            private volatile boolean cancelled;

            public boolean cancel(boolean mayInterruptIfRunning) {
                if (cancelled || isDone()) {
                    return false;
                }
                cancelled = true;
                if (mayInterruptIfRunning) {
                    try {
                        channel.send(new Cancel(id));
                    } catch (IOException x) {
                        return false;
                    }
                }
                return true;
            }

            public boolean isCancelled() {
                return cancelled;
            }

            public boolean isDone() {
                return isCancelled() || response!=null;
            }

            public RSP get() throws InterruptedException, ExecutionException {
                synchronized(Request.this) {
                    String oldThreadName = Thread.currentThread().getName();
                    Thread.currentThread().setName(oldThreadName+" for "+channel.getName()+" id="+id);
                    try {
                        while(response==null) {
                            if (isCancelled()) {
                                throw new CancellationException();
                            }
                            if (channel.isInClosed()) {
                                throw new ExecutionException(new RequestAbortedException(null));
                            }
                            Request.this.wait(30*1000); // wait until the response arrives
                        }
                    } catch (InterruptedException e) {
                        try {
                            channel.send(new Cancel(id));
                        } catch (IOException e1) {
                            // couldn't cancel. ignore.
                        }
                        throw e;
                    } finally {
                        Thread.currentThread().setName(oldThreadName);
                    }

                    if(response.exception!=null)
                        throw new ExecutionException(response.exception);

                    return response.returnValue;
                }
            }

            public RSP get(long timeout, TimeUnit unit) throws InterruptedException, ExecutionException, TimeoutException {
                synchronized (Request.this) {
                    // wait until the response arrives
                    // Note that the wait method can wake up for no reasons at all (AKA spurious wakeup),
                    long now = System.nanoTime();
                    long end = now + unit.toNanos(timeout);
                    while (response == null && (end - now > 0L)) {
                        if (isCancelled()) {
                            throw new CancellationException();
                        }
                        if (channel.isInClosed()) {
                            throw new ExecutionException(new RequestAbortedException(null));
                        }
                        Request.this.wait(Math.min(30*1000,Math.max(1, TimeUnit.NANOSECONDS.toMillis(end - now))));
                        now = System.nanoTime();
                    }
                    if (response == null)
                        throw new TimeoutException();

                    if (response.exception != null)
                        throw new ExecutionException(response.exception);

                    return response.returnValue;
                }
            }
        };
    }


    /**
     * Called by the {@link Response} when we received it.
     */
    /*package*/ synchronized void onCompleted(Response<RSP,EXC> response) {
        this.response = response;
        notifyAll();
    }

    /**
     * Aborts the processing. The calling thread will receive an exception. 
     */
    /*package*/ void abort(IOException e) {
        onCompleted(new Response(this, id, 0, new RequestAbortedException(e)));
    }

    /**
     * Schedules the execution of this request.
     */
    final void execute(final Channel channel) {
        channel.executingCalls.put(id,this);
        future = channel.executor.submit(new Runnable() {

            private int startIoId;

            private int calcLastIoId() {
                int endIoId = channel.lastIoId();
                if (startIoId==endIoId) return 0;
                return endIoId;
            }

            public void run() {
                String oldThreadName = Thread.currentThread().getName();
                Thread.currentThread().setName(oldThreadName+" for "+channel.getName()+" id="+id);
                try {
                    Command rsp;
                    CURRENT.set(Request.this);
                    startIoId = channel.lastIoId();
                    try {
                        // make sure any I/O preceding this has completed
                        channel.pipeWriter.get(lastIoId).get();

                        RSP r = Request.this.perform(channel);
                        // normal completion
                        rsp = new Response<RSP, EXC>(Request.this, id, calcLastIoId(), r);
                    } catch (Throwable t) {
                        // error return
                        rsp = new Response<RSP, Throwable>(Request.this, id, calcLastIoId(), t);
                    } finally {
                        CURRENT.set(null);
                    }
                    if(chainCause) {
                        rsp.chainCause(createdAt);
                    }

                    channel.send(rsp);
                } catch (IOException e) {
                    // communication error.
                    // this means the caller will block forever
                    logger.log(Level.WARNING, "Failed to send back a reply to the request " + this, e);
                } finally {
                    channel.executingCalls.remove(id);
                    Thread.currentThread().setName(oldThreadName);
                }
            }
        });
    }

    /**
     * Next request ID.
     */
    private static int nextId=0;

    private static final long serialVersionUID = 1L;

    private static final Logger logger = Logger.getLogger(Request.class.getName());

    /**
     * Set to true to chain {@link Command#createdAt} to track request/response relationship.
     * This will substantially increase the network traffic, but useful for debugging.
     */
    static boolean chainCause = Boolean.getBoolean(Request.class.getName()+".chainCause");

    /**
     * Set to the {@link Request} object during {@linkplain #perform(Channel) the execution of the call}.
     *
     * @deprecated as of 2.16
     *      {@link PipeWriter} does this job better, but kept for backward compatibility to communicate
     *      with earlier version of remoting without losing the original fix to JENKINS-9189 completely.
     */
    @Deprecated
    /*package*/ static ThreadLocal<Request> CURRENT = new ThreadLocal<Request>();

    /*package*/ static int getCurrentRequestId() {
        Request r = CURRENT.get();
        return r!=null ? r.id : 0;
    }

    /**
     * Interrupts the execution of the remote computation.
     */
    private static final class Cancel extends Command {
        private final int id;

        Cancel(int id) {
            this.id = id;
        }

        protected void execute(Channel channel) {
            Request<?,?> r = channel.executingCalls.get(id);
            if(r==null)     return; // already completed
            Future<?> f = r.future;
            if(f!=null)     f.cancel(true);
        }

        @Override
        public String toString() {
            return "Request.Cancel";
        }

        private static final long serialVersionUID = -1709992419006993208L;
    }
}<|MERGE_RESOLUTION|>--- conflicted
+++ resolved
@@ -59,12 +59,8 @@
      *      The exception will be forwarded to the calling process.
      *      If no checked exception is supposed to be thrown, use {@link RuntimeException}.
      */
-<<<<<<< HEAD
-    abstract RSP perform(Channel channel) throws EXC;
-=======
     @Nullable
-    protected abstract RSP perform(@Nonnull Channel channel) throws EXC;
->>>>>>> d5db382f
+    abstract RSP perform(@Nonnull Channel channel) throws EXC;
 
     /**
      * Uniquely identifies this request.
