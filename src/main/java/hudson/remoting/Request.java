--- conflicted
+++ resolved
@@ -25,11 +25,8 @@
 
 import java.io.IOException;
 import java.io.Serializable;
-<<<<<<< HEAD
 import java.time.Duration;
-=======
 import java.nio.channels.ClosedChannelException;
->>>>>>> 239f6358
 import java.util.concurrent.CancellationException;
 import java.util.concurrent.ExecutionException;
 import java.util.concurrent.Future;
@@ -37,13 +34,10 @@
 import java.util.concurrent.TimeoutException;
 import java.util.logging.Level;
 import java.util.logging.Logger;
-<<<<<<< HEAD
+import javax.annotation.Nonnull;
+import javax.annotation.Nullable;
 import javax.annotation.CheckForNull;
 import org.jenkinsci.remoting.util.Timeout;
-=======
-import javax.annotation.Nonnull;
-import javax.annotation.Nullable;
->>>>>>> 239f6358
 
 /**
  * Request/response pattern over {@link Channel}, the layer-1 service.
@@ -159,14 +153,15 @@
     }
 
     /**
-<<<<<<< HEAD
      * Gets timeout of the {@link #perform(hudson.remoting.Channel)} command.
      * @return timeout or {@code null} if it is not set
      */
     @CheckForNull
     public Duration getPerformTimeout() {
         return performTimeout;
-=======
+    }
+    
+    /**
      * Checks if the request can be executed on the channel.
      * 
      * @param channel Channel
@@ -179,7 +174,6 @@
             // Sender is closed, we won't be able to send anything
             throw new ChannelClosedException(senderCloseCause);
         }
->>>>>>> 239f6358
     }
     
     /**
