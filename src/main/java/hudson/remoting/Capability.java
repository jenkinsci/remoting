package hudson.remoting;

import hudson.remoting.Channel.Mode;

import java.io.Serializable;
import java.io.UnsupportedEncodingException;
import java.io.ObjectOutputStream;
import java.io.OutputStream;
import java.io.IOException;
import java.io.InputStream;
import java.io.ObjectInputStream;

/**
 * Represents additional features implemented on {@link Channel}.
 *
 * <p>
 * Each {@link Channel} exposes its capability to {@link Channel#getProperty(Object)}.
 *
 * <p>
 * This mechanism allows two different versions of <tt>remoting.jar</tt> to talk to each other.
 *
 * @author Kohsuke Kawaguchi
 * @see Channel#remoteCapability
 */
public final class Capability implements Serializable {
    /**
     * Bit mask of optional capabilities.
     */
    private final long mask;

    Capability(long mask) {
        this.mask = mask;
    }

    public Capability() {
        this(MASK_MULTI_CLASSLOADER|MASK_PIPE_THROTTLING|MASK_MIMIC_EXCEPTION|MASK_PREFETCH);
    }

    /**
     * Does this implementation supports multi-classloader serialization in
     * {@link UserRequest}?
     *
     * @see MultiClassLoaderSerializer
     */
    public boolean supportsMultiClassLoaderRPC() {
        return (mask&MASK_MULTI_CLASSLOADER)!=0;
    }

    /**
     * Does the implementation supports window size control over pipes?
     *
     * @see ProxyOutputStream
     */
    public boolean supportsPipeThrottling() {
        return (mask& MASK_PIPE_THROTTLING)!=0;
    }

    public boolean hasMimicException() {
        return (mask&MASK_MIMIC_EXCEPTION)!=0;
    }

<<<<<<< HEAD
    /** @since 2.21 */
=======
    /** @since 2.PREFETCH */
>>>>>>> b88373c6
    public boolean supportsPrefetch() {
        return (mask & MASK_PREFETCH) != 0;
    }

    /**
     * Writes out the capacity preamble.
     */
    void writePreamble(OutputStream os) throws IOException {
        os.write(PREAMBLE);
        ObjectOutputStream oos = new ObjectOutputStream(Mode.TEXT.wrap(os));
        oos.writeObject(this);
        oos.flush();
    }

    /**
     * The opposite operation of {@link #writePreamble(OutputStream)}.
     */
    public static Capability read(InputStream is) throws IOException {
        try {
            ObjectInputStream ois = new ObjectInputStream(Mode.TEXT.wrap(is));
            return (Capability)ois.readObject();
        } catch (ClassNotFoundException e) {
            throw (Error)new NoClassDefFoundError(e.getMessage()).initCause(e);
        }
    }

    private static final long serialVersionUID = 1L;

    /**
     * This was used briefly to indicate the use of {@link MultiClassLoaderSerializer}, but
     * that was disabled (see HUDSON-4293) in Sep 2009. AFAIK no released version of Hudson
     * exposed it, but since then the wire format of {@link MultiClassLoaderSerializer} has evolved
     * in an incompatible way.
     * <p>
     * So just to be on the safe side, I assigned a different bit to indicate this feature {@link #MASK_MULTI_CLASSLOADER},
     * so that even if there are remoting.jar out there that advertizes this bit, we won't be using
     * the new {@link MultiClassLoaderSerializer} code.
     * <p>
     * If we ever use up all 64bits of long, we can probably come back and reuse this bit, as by then
     * hopefully any such remoting.jar deployment is long gone. 
     */
    @SuppressWarnings("PointlessBitwiseExpression")
    private static final long MASK_UNUSED1 = 1L << 0;
    
    /**
     * Bit that indicates the use of {@link MultiClassLoaderSerializer}.
     */
    private static final long MASK_MULTI_CLASSLOADER = 1L << 1;

    /**
     * Bit that indicates the use of TCP-like window control for {@link ProxyOutputStream}.
     */
    private static final long MASK_PIPE_THROTTLING = 1L << 2;

    /**
     * Supports {@link MimicException}.
     */
    private static final long MASK_MIMIC_EXCEPTION = 1L << 3;

<<<<<<< HEAD
    /** 
     * Supports sending along related class files optimistically so as to avoid round-trips.
=======
    /**
     * This flag indicates the support for advanced classloading features.
     *
     * <p>
     * This mainly involves two things:
     *
     * <ul>
     * <li>Prefetching, where a request to retrieve a class also reports where
     *     related classes can be found and loaded, which saves roundtrips.
     * <li>Caching, where we separate "which classloader should load a class" from
     *     "which jar file should load a class", enabling caching at the jar files level.
     * </ul>
     *
     * @see ResourceImageRef
>>>>>>> b88373c6
     */
    private static final long MASK_PREFETCH = 1L << 4;

    static final byte[] PREAMBLE;

    public static final Capability NONE = new Capability(0);

    static {
        try {
            PREAMBLE = "<===[JENKINS REMOTING CAPACITY]===>".getBytes("UTF-8");
        } catch (UnsupportedEncodingException e) {
            throw new AssertionError(e);
        }
    }
}<|MERGE_RESOLUTION|>--- conflicted
+++ resolved
@@ -59,11 +59,7 @@
         return (mask&MASK_MIMIC_EXCEPTION)!=0;
     }
 
-<<<<<<< HEAD
-    /** @since 2.21 */
-=======
     /** @since 2.PREFETCH */
->>>>>>> b88373c6
     public boolean supportsPrefetch() {
         return (mask & MASK_PREFETCH) != 0;
     }
@@ -123,10 +119,6 @@
      */
     private static final long MASK_MIMIC_EXCEPTION = 1L << 3;
 
-<<<<<<< HEAD
-    /** 
-     * Supports sending along related class files optimistically so as to avoid round-trips.
-=======
     /**
      * This flag indicates the support for advanced classloading features.
      *
@@ -141,7 +133,6 @@
      * </ul>
      *
      * @see ResourceImageRef
->>>>>>> b88373c6
      */
     private static final long MASK_PREFETCH = 1L << 4;
 
