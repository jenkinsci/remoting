<!--
The MIT License

Copyright (c) 2004-2009, Sun Microsystems, Inc., Kohsuke Kawaguchi, Daniel Dyer, Stephen Connolly

Permission is hereby granted, free of charge, to any person obtaining a copy
of this software and associated documentation files (the "Software"), to deal
in the Software without restriction, including without limitation the rights
to use, copy, modify, merge, publish, distribute, sublicense, and/or sell
copies of the Software, and to permit persons to whom the Software is
furnished to do so, subject to the following conditions:

The above copyright notice and this permission notice shall be included in
all copies or substantial portions of the Software.

THE SOFTWARE IS PROVIDED "AS IS", WITHOUT WARRANTY OF ANY KIND, EXPRESS OR
IMPLIED, INCLUDING BUT NOT LIMITED TO THE WARRANTIES OF MERCHANTABILITY,
FITNESS FOR A PARTICULAR PURPOSE AND NONINFRINGEMENT. IN NO EVENT SHALL THE
AUTHORS OR COPYRIGHT HOLDERS BE LIABLE FOR ANY CLAIM, DAMAGES OR OTHER
LIABILITY, WHETHER IN AN ACTION OF CONTRACT, TORT OR OTHERWISE, ARISING FROM,
OUT OF OR IN CONNECTION WITH THE SOFTWARE OR THE USE OR OTHER DEALINGS IN
THE SOFTWARE.
-->

<project xmlns="http://maven.apache.org/POM/4.0.0" xmlns:xsi="http://www.w3.org/2001/XMLSchema-instance" xsi:schemaLocation="http://maven.apache.org/POM/4.0.0 http://maven.apache.org/maven-v4_0_0.xsd">
  <modelVersion>4.0.0</modelVersion>

  <parent>
    <groupId>org.jenkins-ci</groupId>
    <artifactId>jenkins</artifactId>
    <version>1.39</version>
    <relativePath />
  </parent>

  <groupId>org.jenkins-ci.main</groupId>
  <artifactId>remoting</artifactId>
  <version>3.15-SNAPSHOT</version>

  <name>Jenkins remoting layer</name>
  <description>
    Contains the bootstrap code to bridge separate JVMs into a single semi-shared space.
    Reusable outside Jenkins.
  </description>
  <licenses>
    <license>
      <name>The MIT license</name>
      <url>http://www.opensource.org/licenses/mit-license.php</url>
      <distribution>repo</distribution>
    </license>
    <license>
      <name>Apache License 2.0</name>
      <url>http://www.apache.org/licenses/LICENSE-2.0.txt</url>
    </license>
  </licenses>

  <scm>
    <connection>scm:git:git://github.com/jenkinsci/remoting.git</connection>
    <developerConnection>scm:git:ssh://git@github.com/jenkinsci/remoting.git</developerConnection>
    <url>https://github.com/jenkinsci/remoting</url>
    <tag>HEAD</tag>
  </scm>

  <properties>
    <java.level>8</java.level>
    <build.type>private</build.type>
    <project.reporting.outputEncoding>UTF-8</project.reporting.outputEncoding>
    <project.build.outputEncoding>UTF-8</project.build.outputEncoding>
    <project.build.sourceEncoding>UTF-8</project.build.sourceEncoding>
    <findbugs.failOnError>false</findbugs.failOnError>
    <!-- TODO: Required to override by a version with certchain support (MJARSIGNER-53) on @oleg-nenashev's machine. Remove once it's in upstream -->
    <maven-jarsigner-plugin.version>1.4</maven-jarsigner-plugin.version>
  </properties>

  <repositories>
    <repository>
      <id>repo.jenkins-ci.org</id>
      <url>http://repo.jenkins-ci.org/public/</url>
      <releases>
        <enabled>true</enabled>
      </releases>
      <snapshots>
        <enabled>false</enabled>
      </snapshots>
    </repository>
  </repositories>

  <dependencies>
    <dependency>
      <groupId>org.codehaus.mojo</groupId>
      <artifactId>animal-sniffer-annotations</artifactId>
      <scope>provided</scope>
    </dependency>
    <!-- test dependencies -->
    <dependency>
      <groupId>junit</groupId>
      <artifactId>junit</artifactId>
      <version>4.12</version>
      <scope>test</scope>
    </dependency>
    <dependency>
      <groupId>org.hamcrest</groupId>
      <artifactId>hamcrest-all</artifactId>
      <version>1.3</version>
      <scope>test</scope>
    </dependency>
    <dependency>
      <groupId>org.apache.ant</groupId>
      <artifactId>ant</artifactId>
      <version>1.8.3</version>
      <scope>test</scope>
    </dependency>
    <dependency>
      <groupId>com.google.guava</groupId>
      <artifactId>guava</artifactId>
      <version>18.0</version>
      <scope>test</scope>
    </dependency>
    <dependency>
      <groupId>asm</groupId>
      <artifactId>asm-all</artifactId>
      <version>2.2.3</version>
      <scope>test</scope>
    </dependency>
    <dependency>
      <groupId>args4j</groupId>
      <artifactId>args4j</artifactId>
      <version>2.0.31</version>
      <scope>provided</scope>
    </dependency>
    <dependency>
      <groupId>commons-io</groupId>
      <artifactId>commons-io</artifactId>
      <version>2.2</version>
      <scope>test</scope>
    </dependency>
    <dependency>
      <groupId>org.jvnet.hudson</groupId>
      <artifactId>test-annotations</artifactId>
      <version>1.0</version>
      <scope>test</scope>
    </dependency>
    <dependency>
      <groupId>org.mockito</groupId>
      <artifactId>mockito-all</artifactId>
      <version>1.10.19</version>
      <scope>test</scope>
    </dependency>
    <dependency>
      <groupId>org.powermock</groupId>
      <artifactId>powermock-module-junit4</artifactId>
      <version>1.6.2</version>
      <scope>test</scope>
    </dependency>
    <dependency>
      <groupId>org.powermock</groupId>
      <artifactId>powermock-api-mockito</artifactId>
      <version>1.6.2</version>
      <scope>test</scope>
    </dependency>
    <dependency>
      <!-- for JRE requirement check annotation -->
      <groupId>org.jvnet</groupId>
      <artifactId>animal-sniffer-annotation</artifactId>
      <version>1.0</version>
      <optional>true</optional><!-- no need to have this at runtime -->
    </dependency>
    <dependency>
      <groupId>org.jenkins-ci</groupId>
      <artifactId>constant-pool-scanner</artifactId>
      <version>1.2</version>
    </dependency>
    <dependency>
      <groupId>com.google.code.findbugs</groupId>
      <artifactId>annotations</artifactId>
      <version>3.0.1</version>
      <scope>provided</scope>
    </dependency>
    <dependency>
      <groupId>org.bouncycastle</groupId>
      <artifactId>bcprov-jdk15on</artifactId>
      <version>1.54</version>
      <scope>test</scope>
    </dependency>
    <dependency>
      <groupId>org.bouncycastle</groupId>
      <artifactId>bcpkix-jdk15on</artifactId>
      <version>1.54</version>
      <scope>test</scope>
    </dependency>
    <dependency>
      <groupId>org.kohsuke</groupId>
      <artifactId>access-modifier-annotation</artifactId>
      <version>1.12</version>
      <type>jar</type>
      <optional>true</optional><!-- no need to have this at runtime -->
    </dependency>
    <dependency>
      <groupId>org.jenkins-ci</groupId>
      <artifactId>test-annotations</artifactId>
      <scope>test</scope>
    </dependency>
  </dependencies>

  <build>
    <resources>
      <resource>
        <directory>${basedir}/src/filter/resources</directory>
        <filtering>true</filtering>
      </resource>
      <resource>
        <directory>${basedir}/src/main/resources</directory>
      </resource>
      <resource>
        <directory>${basedir}</directory>
        <includes>
          <include>NOTICE</include>
        </includes>
      </resource>
    </resources>
    <plugins>
      <plugin>
        <groupId>org.apache.maven.plugins</groupId>
        <artifactId>maven-pmd-plugin</artifactId>
        <!-- version specified in grandparent pom -->
        <configuration>
          <!--rulesets>
            <ruleset>ruleset.xml</ruleset>
          </rulesets-->
          <targetJdk>1.${java.level}</targetJdk>
        </configuration>
      </plugin>
      <plugin>
        <artifactId>maven-jar-plugin</artifactId>
        <!-- version specified in grandparent pom -->
        <configuration>
          <archive>
            <manifest>
              <mainClass>hudson.remoting.Launcher</mainClass>
            </manifest>
            <manifestEntries>
              <Version>${project.version}</Version>
              <!-- attributes related to Java Web Start -->
              <!-- see http://docs.oracle.com/javase/8/docs/technotes/guides/jweb/security/manifest.html -->
              <Permissions>all-permissions</Permissions>
              <Codebase>*</Codebase>
              <Application-Name>Jenkins Remoting Agent</Application-Name>
              <Trusted-Library>true</Trusted-Library>
            </manifestEntries>
          </archive>
        </configuration>
        <executions>
          <execution>
            <id>executable-tests</id>
            <goals>
              <goal>test-jar</goal>
            </goals>
            <configuration>
              <archive>
                <manifest>
                  <addClasspath>true</addClasspath>
                  <mainClass>org.jenkinsci.remoting.engine.HandlerLoopbackLoadStress</mainClass>
                </manifest>
              </archive>
            </configuration>
          </execution>
        </executions>
      </plugin>
      <plugin>
        <artifactId>maven-jarsigner-plugin</artifactId>
        <version>${maven-jarsigner-plugin.version}</version>
        <configuration>
          <!--
            during the development, debug profile will cause
            the jars to be signed by a self-certified dummy public key.

            For release, you should define the real values in ~/.m2/settings.xml
          -->
          <alias>${hudson.sign.alias}</alias>
          <storepass>${hudson.sign.storepass}</storepass>
          <keystore>${hudson.sign.keystore}</keystore>
          <storetype>${hudson.sign.storetype}</storetype>
          <providerClass>${hudson.sign.providerClass}</providerClass>
          <providerArg>${hudson.sign.providerArg}</providerArg>
          <tsa>${hudson.sign.tsa}</tsa>
          <!--
            This option is required for JENKINS-37567, not required on any release machine.
            In order to take effect, a version with MJARSIGNER-53 should be used.
            See the "maven-jarsigner-plugin.version" parameter.
          -->
          <certchain>${hudson.sign.certchain}</certchain>
        </configuration>
        <executions>
          <execution>
            <goals>
              <goal>sign</goal>
              <goal>verify</goal>
            </goals>
          </execution>
        </executions>
      </plugin>
      <plugin>
        <artifactId>maven-dependency-plugin</artifactId>
        <executions>
          <execution>
            <id>resgen</id>
            <phase>process-test-classes</phase>
            <goals>
              <goal>copy</goal>
            </goals>
            <configuration>
              <artifactItems>
                <artifactItem>
                  <groupId>org.jenkins-ci</groupId>
                  <artifactId>remoting-test-client</artifactId>
                  <version>1.0</version>
                  <outputDirectory>target/test-classes</outputDirectory>
                  <destFileName>remoting-test-client.jar</destFileName>
                </artifactItem>
                <artifactItem>
                  <groupId>org.jenkins-ci</groupId>
                  <artifactId>remoting-test-client</artifactId>
                  <version>1.0</version>
                  <classifier>tests</classifier>
                  <outputDirectory>target/test-classes</outputDirectory>
                  <destFileName>remoting-test-client-tests.jar</destFileName>
                </artifactItem>
              </artifactItems>
            </configuration>
          </execution>
          <execution>
            <id>bundle-arg4j</id>
            <phase>process-classes</phase>
            <goals>
              <goal>unpack-dependencies</goal>
            </goals>
            <configuration>
              <outputDirectory>${project.build.outputDirectory}</outputDirectory>
              <includeScope>provided</includeScope>
              <includeArtifactIds>args4j</includeArtifactIds>
              <includeGroupIds>args4j</includeGroupIds>
            </configuration>
          </execution>
          <execution>
            <id>bundle-cps</id>
            <phase>process-classes</phase>
            <goals>
              <goal>unpack-dependencies</goal>
            </goals>
            <configuration>
              <outputDirectory>${project.build.outputDirectory}</outputDirectory>
              <includeArtifactIds>constant-pool-scanner</includeArtifactIds>
              <includeGroupIds>org.jenkins-ci</includeGroupIds>
            </configuration>
          </execution>
        </executions>
      </plugin>
      <plugin>
        <artifactId>maven-assembly-plugin</artifactId>
        <version>2.6</version>
        <configuration>
          <descriptors>
            <descriptor>src/assembly/agent-load-test.xml</descriptor>
          </descriptors>
          <attach>false</attach>
        </configuration>
        <executions>
          <execution>
            <id>make-assembly</id> <!-- this is used for inheritance merges -->
            <phase>package</phase> <!-- bind to the packaging phase -->
            <goals>
              <goal>single</goal>
            </goals>
          </execution>
        </executions>
      </plugin>
      <plugin>
        <groupId>org.codehaus.mojo</groupId>
        <artifactId>build-helper-maven-plugin</artifactId>
        <executions>
          <execution>
            <id>timestamp-property</id>
            <goals>
              <goal>timestamp-property</goal>
            </goals>
            <configuration>
              <name>now</name>
              <pattern>MM/dd/yyyy HH:mm z</pattern>
              <locale>en_US</locale>
            </configuration>
          </execution>
          <execution>
            <id>user.name</id>
            <goals>
              <goal>regex-property</goal>
            </goals>
            <configuration>
              <name>user.name.escaped</name>
              <value>${user.name}</value>
              <regex>([$\\])</regex>
              <replacement>\\$1</replacement>
              <failIfNoMatch>false</failIfNoMatch>
            </configuration>
          </execution>
          <execution>
            <id>version-property</id>
            <goals>
<<<<<<< HEAD
              <goal>check</goal>
            </goals>
          </execution>
        </executions>
        <configuration>
          <signature>
            <groupId>org.codehaus.mojo.signature</groupId>
            <artifactId>java18</artifactId>
            <version>1.0</version>
          </signature>
          <ignores>
            <!--
                 this reference comes from args4j. animal-sniffer doesn't seem to let me specify
                 the classes not to scan, and instead only let me ignore references.
            -->
            <ignore>java.nio.file.Paths</ignore>
          </ignores>
        </configuration>
      </plugin>
      <plugin>
        <artifactId>maven-release-plugin</artifactId>
        <version>2.5.2</version>
        <configuration>
          <releaseProfiles>release</releaseProfiles>
        </configuration>
      </plugin>
      <plugin>
        <groupId>org.jacoco</groupId>
        <artifactId>jacoco-maven-plugin</artifactId>
        <version>0.7.0.201403182114</version>
        <executions>
          <execution>
            <goals>
              <goal>prepare-agent</goal>
            </goals>
          </execution>
          <execution>
            <id>report</id>
            <phase>prepare-package</phase>
            <goals>
              <goal>report</goal>
=======
              <goal>regex-property</goal>
>>>>>>> 239f6358
            </goals>
            <configuration>
              <name>build.version</name>
              <value>${project.version}</value>
              <regex>-SNAPSHOT</regex>
              <replacement>-SNAPSHOT (${build.type}-${now}-${user.name.escaped})</replacement>
              <failIfNoMatch>false</failIfNoMatch>
            </configuration>
          </execution>
        </executions>
      </plugin>
      <plugin>
        <groupId>org.codehaus.mojo</groupId>
        <artifactId>findbugs-maven-plugin</artifactId>
        <configuration>
          <xmlOutput>true</xmlOutput>
          <effort>Max</effort>
          <excludeFilterFile>${basedir}/src/findbugs/excludeFilter.xml</excludeFilterFile>
          <threshold>Low</threshold><!-- we want to find serialization related problems -->
        </configuration>
        <executions>
          <execution>
            <phase>verify</phase>
            <goals>
              <goal>check</goal>
            </goals>
          </execution>
        </executions>
      </plugin>
      <plugin>
        <artifactId>maven-surefire-plugin</artifactId>
        <configuration>
          <trimStackTrace>false</trimStackTrace> <!-- SUREFIRE-1226 workaround -->
          <rerunFailingTestsCount>4</rerunFailingTestsCount>
        </configuration>
      </plugin>
      <plugin>
        <artifactId>maven-javadoc-plugin</artifactId>
        <executions>
          <execution>
            <id>run-javadoc</id>
            <phase>package</phase>
            <goals>
              <goal>jar</goal>
            </goals>
          </execution>
        </executions>
        <configuration>
          <quiet>true</quiet> <!--Do not report every checked file-->
        </configuration>
      </plugin>
    </plugins>
  </build>

  <profiles>
    <profile>
      <id>rc</id>
      <properties>
        <build.type>rc</build.type>
      </properties>
      <build>
        <pluginManagement>
          <plugins>
            <plugin>
              <groupId>org.codehaus.mojo</groupId>
              <artifactId>build-helper-maven-plugin</artifactId>
              <executions>
                <execution>
                  <id>version-property</id>
                  <configuration>
                    <replacement>-RC (${now})</replacement>
                  </configuration>
                </execution>
              </executions>
            </plugin>
          </plugins>
        </pluginManagement>
      </build>
    </profile>
    <profile>
      <id>debug</id>
      <activation>
        <activeByDefault>true</activeByDefault>
      </activation>
      <properties>
        <hudson.sign.alias>jenkins</hudson.sign.alias>
        <hudson.sign.keystore>${basedir}/src/test/keystore/dummy.keystore</hudson.sign.keystore>
        <hudson.sign.storepass>jenkins</hudson.sign.storepass>
      </properties>
    </profile>
    <profile>
      <id>release</id>
      <build>
        <plugins>
          <plugin>
            <artifactId>maven-gpg-plugin</artifactId>
            <executions>
              <execution>
                <id>sign-artifacts</id>
                <phase>verify</phase>
                <goals>
                  <goal>sign</goal>
                </goals>
              </execution>
            </executions>
          </plugin>
          <plugin>
            <artifactId>maven-jarsigner-plugin</artifactId>
            <executions>
              <execution>
                <id>add-tsa</id>
                <!-- Phase and goal are the default ones -->
                <!-- TODO: Does it cause conflict with signing parameters in the build? Seems "no". Should also use ${hudson.sign.tsa} -->
                <configuration>
                    <arguments>
                        <argument>-tsa</argument>
                        <argument>http://timestamp.comodoca.com/rfc3161</argument>
                    </arguments>
                </configuration>
              </execution>
              <execution>
                <id>verify-signature</id>
                <phase>verify</phase>
                <goals>
                  <goal>verify</goal>
                </goals>
                <configuration>
                  <processMainArtifact>true</processMainArtifact>
                  <processAttachedArtifacts>false</processAttachedArtifacts>
                  <certs>true</certs>
                  <errorWhenNotSigned>true</errorWhenNotSigned>
                  <arguments>-strict</arguments> <!--otherwise certificate chains will be ignored-->
                  <alias>${hudson.sign.alias}</alias>
                  <storepass>${hudson.sign.storepass}</storepass>
                  <keystore>${hudson.sign.keystore}</keystore>
                  <storetype>${hudson.sign.storetype}</storetype>
                  <providerClass>${hudson.sign.providerClass}</providerClass>
                  <providerArg>${hudson.sign.providerArg}</providerArg>
                </configuration>
              </execution>
            </executions>
          </plugin>
        </plugins>
      </build>
    </profile>
    <profile>
      <id>jacoco</id>
      <build>
        <plugins>
          <plugin>
            <groupId>org.jacoco</groupId>
            <artifactId>jacoco-maven-plugin</artifactId>
            <version>0.7.9</version>
            <executions>
              <execution>
                <goals>
                  <goal>prepare-agent</goal>
                </goals>
              </execution>
              <execution>
                <id>report</id>
                <phase>prepare-package</phase>
                <goals>
                  <goal>report</goal>
                </goals>
              </execution>
            </executions>
          </plugin>
        </plugins>
      </build>
    </profile>
  </profiles>
</project><|MERGE_RESOLUTION|>--- conflicted
+++ resolved
@@ -404,51 +404,7 @@
           <execution>
             <id>version-property</id>
             <goals>
-<<<<<<< HEAD
-              <goal>check</goal>
-            </goals>
-          </execution>
-        </executions>
-        <configuration>
-          <signature>
-            <groupId>org.codehaus.mojo.signature</groupId>
-            <artifactId>java18</artifactId>
-            <version>1.0</version>
-          </signature>
-          <ignores>
-            <!--
-                 this reference comes from args4j. animal-sniffer doesn't seem to let me specify
-                 the classes not to scan, and instead only let me ignore references.
-            -->
-            <ignore>java.nio.file.Paths</ignore>
-          </ignores>
-        </configuration>
-      </plugin>
-      <plugin>
-        <artifactId>maven-release-plugin</artifactId>
-        <version>2.5.2</version>
-        <configuration>
-          <releaseProfiles>release</releaseProfiles>
-        </configuration>
-      </plugin>
-      <plugin>
-        <groupId>org.jacoco</groupId>
-        <artifactId>jacoco-maven-plugin</artifactId>
-        <version>0.7.0.201403182114</version>
-        <executions>
-          <execution>
-            <goals>
-              <goal>prepare-agent</goal>
-            </goals>
-          </execution>
-          <execution>
-            <id>report</id>
-            <phase>prepare-package</phase>
-            <goals>
-              <goal>report</goal>
-=======
               <goal>regex-property</goal>
->>>>>>> 239f6358
             </goals>
             <configuration>
               <name>build.version</name>
