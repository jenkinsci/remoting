--- conflicted
+++ resolved
@@ -162,21 +162,14 @@
       <version>1.2</version>
     </dependency>
     <dependency>
-<<<<<<< HEAD
       <groupId>org.jenkins-ci</groupId>
       <artifactId>version-number</artifactId>
       <version>1.6</version>
     </dependency>
     <dependency>
-      <groupId>com.google.code.findbugs</groupId>
-      <artifactId>annotations</artifactId>
-      <version>3.0.1</version>
-      <scope>provided</scope>
-=======
       <groupId>com.github.spotbugs</groupId>
       <artifactId>spotbugs-annotations</artifactId>
       <optional>true</optional>
->>>>>>> 840f79c2
     </dependency>
     <dependency>
       <groupId>org.bouncycastle</groupId>
